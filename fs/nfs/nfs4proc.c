--- conflicted
+++ resolved
@@ -2947,12 +2947,6 @@
 		status = nfs4_lookup_root(server, fhandle, info);
 		if (status != -NFS4ERR_WRONGSEC)
 			break;
-<<<<<<< HEAD
-		/* Did user force a 'sec=' mount option? */
-		if (server->flags & NFS_MOUNT_SECFLAVOUR)
-			break;
-=======
->>>>>>> d8ec26d7
 	default:
 		status = nfs4_do_find_root_sec(server, fhandle, info);
 	}
@@ -3210,12 +3204,6 @@
 			err = -EPERM;
 			if (client != *clnt)
 				goto out;
-<<<<<<< HEAD
-			/* No security negotiation if the user specified 'sec=' */
-			if (NFS_SERVER(dir)->flags & NFS_MOUNT_SECFLAVOUR)
-				goto out;
-=======
->>>>>>> d8ec26d7
 			client = nfs4_create_sec_client(client, dir, name);
 			if (IS_ERR(client))
 				return PTR_ERR(client);
@@ -4268,9 +4256,6 @@
 	unsigned long timestamp = data->timestamp;
 
 	trace_nfs4_renew_async(clp, task->tk_status);
-<<<<<<< HEAD
-	if (task->tk_status < 0) {
-=======
 	switch (task->tk_status) {
 	case 0:
 		break;
@@ -4278,7 +4263,6 @@
 		nfs4_schedule_lease_moved_recovery(clp);
 		break;
 	default:
->>>>>>> d8ec26d7
 		/* Unless we're shutting down, schedule state recovery! */
 		if (test_bit(NFS_CS_RENEWD, &clp->cl_res_state) == 0)
 			return;
@@ -5849,29 +5833,10 @@
 	struct nfs_release_lockowner_args args;
 	struct nfs4_sequence_args seq_args;
 	struct nfs4_sequence_res seq_res;
-<<<<<<< HEAD
-};
-
-static void nfs4_release_lockowner_prepare(struct rpc_task *task, void *calldata)
-{
-	struct nfs_release_lockowner_data *data = calldata;
-	nfs40_setup_sequence(data->server,
-				&data->seq_args, &data->seq_res, task);
-}
-
-static void nfs4_release_lockowner_done(struct rpc_task *task, void *calldata)
-{
-	struct nfs_release_lockowner_data *data = calldata;
-	nfs40_sequence_done(task, &data->seq_res);
-}
-
-static void nfs4_release_lockowner_release(void *calldata)
-=======
 	unsigned long timestamp;
 };
 
 static void nfs4_release_lockowner_prepare(struct rpc_task *task, void *calldata)
->>>>>>> d8ec26d7
 {
 	struct nfs_release_lockowner_data *data = calldata;
 	nfs40_setup_sequence(data->server,
@@ -5879,17 +5844,7 @@
 	data->timestamp = jiffies;
 }
 
-<<<<<<< HEAD
-static const struct rpc_call_ops nfs4_release_lockowner_ops = {
-	.rpc_call_prepare = nfs4_release_lockowner_prepare,
-	.rpc_call_done = nfs4_release_lockowner_done,
-	.rpc_release = nfs4_release_lockowner_release,
-};
-
-static int nfs4_release_lockowner(struct nfs_server *server, struct nfs4_lock_state *lsp)
-=======
 static void nfs4_release_lockowner_done(struct rpc_task *task, void *calldata)
->>>>>>> d8ec26d7
 {
 	struct nfs_release_lockowner_data *data = calldata;
 	struct nfs_server *server = data->server;
@@ -6105,8 +6060,6 @@
 	return err;
 }
 
-<<<<<<< HEAD
-=======
 /*
  * This operation also signals the server that this client is
  * performing migration recovery.  The server can stop returning
@@ -6384,7 +6337,6 @@
 	return status;
 }
 
->>>>>>> d8ec26d7
 /**
  * If 'use_integrity' is true and the state managment nfs_client
  * cl_rpcclient is using krb5i/p, use the integrity protected cl_rpcclient
@@ -8024,12 +7976,9 @@
 			break;
 		}
 
-<<<<<<< HEAD
-=======
 		if (!nfs_auth_info_match(&server->auth_info, flavor))
 			flavor = RPC_AUTH_MAXFLAVOR;
 
->>>>>>> d8ec26d7
 		if (flavor != RPC_AUTH_MAXFLAVOR) {
 			err = nfs4_lookup_root_sec(server, fhandle,
 						   info, flavor);

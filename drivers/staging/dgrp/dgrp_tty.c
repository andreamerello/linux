/*
 *
 * Copyright 1999 Digi International (www.digi.com)
 *     Gene Olson    <Gene_Olson at digi dot com>
 *     James Puzzo   <jamesp at digi dot com>
 *     Jeff Randall
 *     Scott Kilau   <scottk at digi dot com>
 *
 * This program is free software; you can redistribute it and/or modify
 * it under the terms of the GNU General Public License as published by
 * the Free Software Foundation; either version 2, or (at your option)
 * any later version.
 *
 * This program is distributed in the hope that it will be useful,
 * but WITHOUT ANY WARRANTY, EXPRESS OR IMPLIED; without even the
 * implied warranty of MERCHANTABILITY or FITNESS FOR A PARTICULAR
 * PURPOSE.  See the GNU General Public License for more details.
 *
 */

/*
 *
 *  Filename:
 *
 *     dgrp_tty.c
 *
 *  Description:
 *
 *     This file implements the tty driver functionality for the
 *     RealPort driver software.
 *
 *  Author:
 *
 *     James A. Puzzo
 *     Ann-Marie Westgate
 *
 */

#include <linux/slab.h>
#include <linux/tty.h>
#include <linux/tty_flip.h>
#include <linux/sched.h>
#include <linux/uaccess.h>

#include "dgrp_common.h"

#ifndef _POSIX_VDISABLE
#define   _POSIX_VDISABLE ('\0')
#endif

/*
 *	forward declarations
 */

static void drp_param(struct ch_struct *);
static void dgrp_tty_close(struct tty_struct *, struct file *);

/* ioctl helper functions */
static int set_modem_info(struct ch_struct *, unsigned int, unsigned int *);
static int get_modem_info(struct ch_struct *, unsigned int *);
static void dgrp_set_custom_speed(struct ch_struct *, int);
static int dgrp_tty_digigetedelay(struct tty_struct *, int *);
static int dgrp_tty_digisetedelay(struct tty_struct *, int *);
static int dgrp_send_break(struct ch_struct *, int);

static ushort  tty_to_ch_flags(struct tty_struct *, char);
static tcflag_t ch_to_tty_flags(unsigned short, char);

static void dgrp_tty_input_start(struct tty_struct *);
static void dgrp_tty_input_stop(struct tty_struct *);

static void drp_wmove(struct ch_struct *, int, void*, int);

static int dgrp_tty_open(struct tty_struct *, struct file *);
static void dgrp_tty_close(struct tty_struct *, struct file *);
static int dgrp_tty_write(struct tty_struct *, const unsigned char *, int);
static int dgrp_tty_write_room(struct tty_struct *);
static void dgrp_tty_flush_buffer(struct tty_struct *);
static int dgrp_tty_chars_in_buffer(struct tty_struct *);
static int dgrp_tty_ioctl(struct tty_struct *, unsigned int, unsigned long);
static void dgrp_tty_set_termios(struct tty_struct *, struct ktermios *);
static void dgrp_tty_stop(struct tty_struct *);
static void dgrp_tty_start(struct tty_struct *);
static void dgrp_tty_throttle(struct tty_struct *);
static void dgrp_tty_unthrottle(struct tty_struct *);
static void dgrp_tty_hangup(struct tty_struct *);
static int dgrp_tty_put_char(struct tty_struct *, unsigned char);
static int dgrp_tty_tiocmget(struct tty_struct *);
static int dgrp_tty_tiocmset(struct tty_struct *, unsigned int, unsigned int);
static int dgrp_tty_send_break(struct tty_struct *, int);
static void dgrp_tty_send_xchar(struct tty_struct *, char);

/*
 *	tty defines
 */
#define	SERIAL_TYPE_NORMAL	1
#define	SERIAL_TYPE_CALLOUT	2
#define	SERIAL_TYPE_XPRINT	3


/*
 *	tty globals/statics
 */


#define PORTSERVER_DIVIDEND	1843200

/*
 *  Default transparent print information.
 */
static struct digi_struct digi_init = {
	.digi_flags   = DIGI_COOK,	/* Flags			*/
	.digi_maxcps  = 100,		/* Max CPS			*/
	.digi_maxchar = 50,		/* Max chars in print queue	*/
	.digi_bufsize = 100,		/* Printer buffer size		*/
	.digi_onlen   = 4,		/* size of printer on string	*/
	.digi_offlen  = 4,		/* size of printer off string	*/
	.digi_onstr   = "\033[5i",	/* ANSI printer on string	*/
	.digi_offstr  = "\033[4i",	/* ANSI printer off string	*/
	.digi_term    = "ansi"		/* default terminal type	*/
};

/*
 *	Define a local default termios struct. All ports will be created
 *	with this termios initially.
 *
 *	This defines a raw port at 9600 baud, 8 data bits, no parity,
 *	1 stop bit.
 */
static struct ktermios DefaultTermios = {
	.c_iflag = (ICRNL | IXON),
	.c_oflag = (OPOST | ONLCR),
	.c_cflag = (B9600 | CS8 | CREAD | HUPCL | CLOCAL),
	.c_lflag = (ISIG | ICANON | ECHO | ECHOE | ECHOK | ECHOCTL
		    | ECHOKE | IEXTEN),
	.c_cc    = INIT_C_CC,
	.c_line  = 0,
};

/* Define our tty operations struct */
static const struct tty_operations dgrp_tty_ops = {
	.open            = dgrp_tty_open,
	.close           = dgrp_tty_close,
	.write           = dgrp_tty_write,
	.write_room      = dgrp_tty_write_room,
	.flush_buffer    = dgrp_tty_flush_buffer,
	.chars_in_buffer = dgrp_tty_chars_in_buffer,
	.flush_chars     = NULL,
	.ioctl           = dgrp_tty_ioctl,
	.set_termios     = dgrp_tty_set_termios,
	.stop            = dgrp_tty_stop,
	.start           = dgrp_tty_start,
	.throttle        = dgrp_tty_throttle,
	.unthrottle      = dgrp_tty_unthrottle,
	.hangup          = dgrp_tty_hangup,
	.put_char        = dgrp_tty_put_char,
	.tiocmget        = dgrp_tty_tiocmget,
	.tiocmset        = dgrp_tty_tiocmset,
	.break_ctl       = dgrp_tty_send_break,
	.send_xchar      = dgrp_tty_send_xchar
};


static int calc_baud_rate(struct un_struct *un)
{
	int i;
	int brate;

	struct baud_rates {
		unsigned int rate;
		unsigned int cflag;
	};

	static struct baud_rates baud_rates[] = {
		{ 921600, B921600 },
		{ 460800, B460800 },
		{ 230400, B230400 },
		{ 115200, B115200 },
		{  57600, B57600  },
		{  38400, B38400  },
		{  19200, B19200  },
		{   9600, B9600   },
		{   4800, B4800   },
		{   2400, B2400   },
		{   1200, B1200   },
		{    600, B600    },
		{    300, B300    },
		{    200, B200    },
		{    150, B150    },
		{    134, B134    },
		{    110, B110    },
		{     75, B75     },
		{     50, B50     },
		{      0, B9600  }
	};

	brate = C_BAUD(un->un_tty);

	for (i = 0; baud_rates[i].rate; i++) {
		if (baud_rates[i].cflag == brate)
			break;
	}

	return baud_rates[i].rate;
}

static int calc_fastbaud_rate(struct un_struct *un, struct ktermios *uts)
{
	int i;
	int brate;

	ulong bauds[2][16] = {
		{ /* fastbaud*/
			0,      57600,	 76800,	115200,
			131657, 153600, 230400, 460800,
			921600, 1200,   1800,	2400,
			4800,   9600,	19200,	38400 },
		{ /* fastbaud & CBAUDEX */
			0,      57600,	115200,	230400,
			460800, 150,    200,    921600,
			600,    1200,   1800,	2400,
			4800,   9600,	19200,	38400 }
	};

	brate = C_BAUD(un->un_tty) & 0xff;

	i = (uts->c_cflag & CBAUDEX) ? 1 : 0;


	if ((i >= 0) && (i < 2) && (brate >= 0) && (brate < 16))
		brate = bauds[i][brate];
	else
		brate = 0;

	return brate;
}

/**
 * drp_param() -- send parameter values to be sent to the node
 * @ch: channel structure of port to modify
 *
 * Interprets the tty and modem changes made by an application
 * program (by examining the termios structures) and sets up
 * parameter values to be sent to the node.
 */
static void drp_param(struct ch_struct *ch)
{
	struct nd_struct *nd;
	struct un_struct *un;
	int   brate;
	int   mflow;
	int   xflag;
	int   iflag;
	struct ktermios *tts, *pts, *uts;

	nd = ch->ch_nd;

	/*
	 *  If the terminal device is open, use it to set up all tty
	 *  modes and functions.  Otherwise use the printer device.
	 */

	if (ch->ch_tun.un_open_count) {

		un = &ch->ch_tun;
		tts = &ch->ch_tun.un_tty->termios;

		/*
		 *  If both devices are open, copy critical line
		 *  parameters from the tty device to the printer,
		 *  so that if the tty is closed, the printer will
		 *  continue without disruption.
		 */

		if (ch->ch_pun.un_open_count) {

			pts = &ch->ch_pun.un_tty->termios;

			pts->c_cflag ^=
				(pts->c_cflag ^ tts->c_cflag) &
				(CBAUD  | CSIZE | CSTOPB | CREAD | PARENB |
				 PARODD | HUPCL | CLOCAL);

			pts->c_iflag ^=
				(pts->c_iflag ^ tts->c_iflag) &
				(IGNBRK | BRKINT | IGNPAR | PARMRK | INPCK |
				 ISTRIP | IXON   | IXANY  | IXOFF);

			pts->c_cc[VSTART] = tts->c_cc[VSTART];
			pts->c_cc[VSTOP] = tts->c_cc[VSTOP];
		}
	} else if (ch->ch_pun.un_open_count == 0) {
		pr_warn("%s - ch_pun.un_open_count shouldn't be 0\n",
		       __func__);
		return;
	} else {
		un = &ch->ch_pun;
	}

	uts = &un->un_tty->termios;

	/*
	 * Determine if FAST writes can be performed.
	 */

	if ((ch->ch_digi.digi_flags & DIGI_COOK) != 0 &&
	    (ch->ch_tun.un_open_count != 0)  &&
	    !((un->un_tty)->ldisc->ops->flags & LDISC_FLAG_DEFINED) &&
	    !(L_XCASE(un->un_tty))) {
		ch->ch_flag |= CH_FAST_WRITE;
	} else {
		ch->ch_flag &= ~CH_FAST_WRITE;
	}

	/*
	 *  If FAST writes can be performed, and OPOST is on in the
	 *  terminal device, do OPOST handling in the server.
	 */

	if ((ch->ch_flag & CH_FAST_WRITE) &&
	      O_OPOST(un->un_tty) != 0) {
		int oflag = tty_to_ch_flags(un->un_tty, 'o');

		/* add to ch_ocook any processing flags set in the termio */
		ch->ch_ocook |= oflag & (OF_OLCUC |
					 OF_ONLCR |
					 OF_OCRNL |
					 OF_ONLRET |
					 OF_TABDLY);

		/*
		 * the hpux driver clears any flags set in ch_ocook
		 * from the termios oflag.  It is STILL reported though
		 * by a TCGETA
		 */

		oflag = ch_to_tty_flags(ch->ch_ocook, 'o');
		uts->c_oflag &= ~oflag;

	} else {
		/* clear the ch->ch_ocook flag */
		int oflag = ch_to_tty_flags(ch->ch_ocook, 'o');
		uts->c_oflag |= oflag;
		ch->ch_ocook = 0;
	}

	ch->ch_oflag = ch->ch_ocook;


	ch->ch_flag &= ~CH_FAST_READ;

	/*
	 *  Generate channel flags
	 */

	if (C_BAUD(un->un_tty) == B0) {
		if (!(ch->ch_flag & CH_BAUD0)) {
			/* TODO : the HPUX driver flushes line */
			/* TODO : discipline, I assume I don't have to */

			ch->ch_tout = ch->ch_tin;
			ch->ch_rout = ch->ch_rin;

			ch->ch_break_time = 0;

			ch->ch_send |= RR_TX_FLUSH | RR_RX_FLUSH;

			ch->ch_mout &= ~(DM_DTR | DM_RTS);

			ch->ch_flag |= CH_BAUD0;
		}
	} else if (ch->ch_custom_speed) {
		ch->ch_brate = PORTSERVER_DIVIDEND / ch->ch_custom_speed ;

		if (ch->ch_flag & CH_BAUD0) {
			ch->ch_mout |= DM_DTR | DM_RTS;

			ch->ch_flag &= ~CH_BAUD0;
		}
	} else {
		/*
		 * Baud rate mapping.
		 *
		 * If FASTBAUD isn't on, we can scan the new baud rate list
		 * as required.
		 *
		 * However, if FASTBAUD is on, we must go to the old
		 * baud rate mapping that existed many many moons ago,
		 * for compatibility reasons.
		 */

		if (!(ch->ch_digi.digi_flags & DIGI_FAST))
			brate = calc_baud_rate(un);
		else
			brate = calc_fastbaud_rate(un, uts);

		if (brate == 0)
			brate = 9600;

		ch->ch_brate = PORTSERVER_DIVIDEND / brate;

		if (ch->ch_flag & CH_BAUD0) {
			ch->ch_mout |= DM_DTR | DM_RTS;

			ch->ch_flag &= ~CH_BAUD0;
		}
	}

	/*
	 *  Generate channel cflags from the termio.
	 */

	ch->ch_cflag = tty_to_ch_flags(un->un_tty, 'c');

	/*
	 *  Generate channel iflags from the termio.
	 */

	iflag = (int) tty_to_ch_flags(un->un_tty, 'i');

	if (START_CHAR(un->un_tty) == _POSIX_VDISABLE ||
	    STOP_CHAR(un->un_tty) == _POSIX_VDISABLE) {
		iflag &= ~(IF_IXON | IF_IXANY | IF_IXOFF);
	}

	ch->ch_iflag = iflag;

	/*
	 *  Generate flow control characters
	 */

	/*
	 * From the POSIX.1 spec (7.1.2.6): "If {_POSIX_VDISABLE}
	 * is defined for the terminal device file, and the value
	 * of one of the changeable special control characters (see
	 * 7.1.1.9) is {_POSIX_VDISABLE}, that function shall be
	 * disabled, that is, no input data shall be recognized as
	 * the disabled special character."
	 *
	 * OK, so we don't ever assign S/DXB XON or XOFF to _POSIX_VDISABLE.
	 */

	if (uts->c_cc[VSTART] != _POSIX_VDISABLE)
		ch->ch_xon = uts->c_cc[VSTART];
	if (uts->c_cc[VSTOP] != _POSIX_VDISABLE)
		ch->ch_xoff = uts->c_cc[VSTOP];

	ch->ch_lnext = (uts->c_cc[VLNEXT] == _POSIX_VDISABLE ? 0 :
			uts->c_cc[VLNEXT]);

	/*
	 * Also, if either c_cc[START] or c_cc[STOP] is set to
	 * _POSIX_VDISABLE, we can't really do software flow
	 * control--in either direction--so we turn it off as
	 * far as S/DXB is concerned.  In essence, if you disable
	 * one, you disable the other too.
	 */
	if ((uts->c_cc[VSTART] == _POSIX_VDISABLE) ||
	    (uts->c_cc[VSTOP] == _POSIX_VDISABLE))
		ch->ch_iflag &= ~(IF_IXOFF | IF_IXON);

	/*
	 *  Update xflags.
	 */

	xflag = 0;

	if (ch->ch_digi.digi_flags & DIGI_AIXON)
		xflag = XF_XIXON;

	if ((ch->ch_xxon == _POSIX_VDISABLE) ||
	    (ch->ch_xxoff == _POSIX_VDISABLE))
		xflag &= ~XF_XIXON;

	ch->ch_xflag = xflag;


	/*
	 *  Figure effective DCD value.
	 */

	if (C_CLOCAL(un->un_tty))
		ch->ch_flag |= CH_CLOCAL;
	else
		ch->ch_flag &= ~CH_CLOCAL;

	/*
	 *  Check modem signals
	 */

	dgrp_carrier(ch);

	/*
	 *  Get hardware handshake value.
	 */

	mflow = 0;

	if (C_CRTSCTS(un->un_tty))
		mflow |= (DM_RTS | DM_CTS);

	if (ch->ch_digi.digi_flags & RTSPACE)
		mflow |= DM_RTS;

	if (ch->ch_digi.digi_flags & DTRPACE)
		mflow |= DM_DTR;

	if (ch->ch_digi.digi_flags & CTSPACE)
		mflow |= DM_CTS;

	if (ch->ch_digi.digi_flags & DSRPACE)
		mflow |= DM_DSR;

	if (ch->ch_digi.digi_flags & DCDPACE)
		mflow |= DM_CD;

	if (ch->ch_digi.digi_flags & DIGI_RTS_TOGGLE)
		mflow |= DM_RTS_TOGGLE;

	ch->ch_mflow = mflow;

	/*
	 *  Send the changes to the server.
	 */

	ch->ch_flag |= CH_PARAM;
	(ch->ch_nd)->nd_tx_work = 1;

	if (waitqueue_active(&ch->ch_flag_wait))
		wake_up_interruptible(&ch->ch_flag_wait);
}

/*
 * This function is just used as a callback for timeouts
 * waiting on the ch_sleep flag.
 */
static void wake_up_drp_sleep_timer(unsigned long ptr)
{
	struct ch_struct *ch = (struct ch_struct *) ptr;
	if (ch)
		wake_up(&ch->ch_sleep);
}


/*
 * Set up our own sleep that can't be cancelled
 * until our timeout occurs.
 */
static void drp_my_sleep(struct ch_struct *ch)
{
	struct timer_list drp_wakeup_timer;
	DECLARE_WAITQUEUE(wait, current);

	/*
	 * First make sure we're ready to receive the wakeup.
	 */

	add_wait_queue(&ch->ch_sleep, &wait);
	current->state = TASK_UNINTERRUPTIBLE;

	/*
	 * Since we are uninterruptible, set a timer to
	 * unset the uninterruptable state in 1 second.
	 */

	init_timer(&drp_wakeup_timer);
	drp_wakeup_timer.function = wake_up_drp_sleep_timer;
	drp_wakeup_timer.data = (unsigned long) ch;
	drp_wakeup_timer.expires = jiffies + (1 * HZ);
	add_timer(&drp_wakeup_timer);

	schedule();

	del_timer(&drp_wakeup_timer);

	remove_wait_queue(&ch->ch_sleep, &wait);
}

/*
 * dgrp_tty_open()
 *
 * returns:
 *    -EBUSY    - this is a callout device and the normal device is active
 *              - there is an error in opening the tty
 *    -ENODEV   - the channel does not exist
 *    -EAGAIN   - we are in the middle of hanging up or closing
 *              - IMMEDIATE_OPEN fails
 *    -ENXIO or -EAGAIN
 *              - if the port is outside physical range
 *    -EINTR    - the open is interrupted
 *
 */
static int dgrp_tty_open(struct tty_struct *tty, struct file *file)
{
	int    retval = 0;
	struct nd_struct  *nd;
	struct ch_struct *ch;
	struct un_struct  *un;
	int    port;
	int    delay_error;
	int    otype;
	int    unf;
	int    wait_carrier;
	int    category;
	int    counts_were_incremented = 0;
	ulong lock_flags;
	DECLARE_WAITQUEUE(wait, current);

	/*
	 * Do some initial checks to see if the node and port exist
	 */

	nd = nd_struct_get(MAJOR(tty_devnum(tty)));
	port = PORT_NUM(MINOR(tty_devnum(tty)));
	category = OPEN_CATEGORY(MINOR(tty_devnum(tty)));

	if (!nd)
		return -ENODEV;

	if (port >= CHAN_MAX)
		return -ENODEV;

	/*
	 *  The channel exists.
	 */

	ch = nd->nd_chan + port;

	un = IS_PRINT(MINOR(tty_devnum(tty))) ? &ch->ch_pun : &ch->ch_tun;
	un->un_tty = tty;
	tty->driver_data = un;

	/*
	 * If we are in the middle of hanging up,
	 * then return an error
	 */
	if (tty_hung_up_p(file)) {
		retval = ((un->un_flag & UN_HUP_NOTIFY) ?
			   -EAGAIN : -ERESTARTSYS);
		goto done;
	}

	/*
	 * If the port is in the middle of closing, then block
	 * until it is done, then try again.
	 */
	retval = wait_event_interruptible(un->un_close_wait,
			((un->un_flag & UN_CLOSING) == 0));

	if (retval)
		goto done;

	/*
	 * If the port is in the middle of a reopen after a network disconnect,
	 * wait until it is done, then try again.
	 */
	retval = wait_event_interruptible(ch->ch_flag_wait,
			((ch->ch_flag & CH_PORT_GONE) == 0));

	if (retval)
		goto done;

	/*
	 * If this is a callout device, then just make sure the normal
	 * device isn't being used.
	 */

	if (tty->driver->subtype == SERIAL_TYPE_CALLOUT) {
		if (un->un_flag & UN_NORMAL_ACTIVE) {
			retval = -EBUSY;
			goto done;
		} else {
			un->un_flag |= UN_CALLOUT_ACTIVE;
		}
	}

	/*
	 *  Loop waiting until the open can be successfully completed.
	 */

	spin_lock_irqsave(&nd->nd_lock, lock_flags);

	nd->nd_tx_work = 1;

	for (;;) {
		wait_carrier = 0;

		/*
		 * Determine the open type from the flags provided.
		 */

		/*
		 * If the port is not enabled, then exit
		 */
		if (test_bit(TTY_IO_ERROR, &tty->flags)) {
			/* there was an error in opening the tty */
			if (un->un_flag & UN_CALLOUT_ACTIVE)
				retval = -EBUSY;
			else
				un->un_flag |= UN_NORMAL_ACTIVE;
			goto unlock;
		}

		if (file->f_flags & O_NONBLOCK) {

			/*
			 * if the O_NONBLOCK is set, errors on read and write
			 * must return -EAGAIN immediately and NOT sleep
			 * on the waitqs.
			 */
			otype = OTYPE_IMMEDIATE;
			delay_error = -EAGAIN;

		} else if (!OPEN_WAIT_AVAIL(category) ||
			  (file->f_flags & O_NDELAY) != 0) {
			otype = OTYPE_IMMEDIATE;
			delay_error = -EBUSY;

		} else if (!OPEN_WAIT_CARRIER(category) ||
			  ((ch->ch_digi.digi_flags & DIGI_FORCEDCD) != 0) ||
			  C_CLOCAL(tty)) {
			otype = OTYPE_PERSISTENT;
			delay_error = 0;

		} else {
			otype = OTYPE_INCOMING;
			delay_error = 0;
		}

		/*
		 * Handle port currently outside physical port range.
		 */

		if (port >= nd->nd_chan_count) {
			if (otype == OTYPE_IMMEDIATE) {
				retval = (nd->nd_state == NS_READY) ?
						-ENXIO : -EAGAIN;
				goto unlock;
			}
		}

		/*
		 *  Handle port not currently open.
		 */

		else if (ch->ch_open_count == 0) {
			/*
			 * Return an error when an Incoming Open
			 * response indicates the port is busy.
			 */

			if (ch->ch_open_error != 0 && otype == ch->ch_otype) {
				retval = (ch->ch_open_error <= 2) ?
					  delay_error : -ENXIO ;
				goto unlock;
			}

			/*
			 * Fail any new Immediate open if we do not have
			 * a normal connection to the server.
			 */

			if (nd->nd_state != NS_READY &&
			    otype == OTYPE_IMMEDIATE) {
				retval = -EAGAIN;
				goto unlock;
			}

			/*
			 * If a Realport open of the correct type has
			 * succeeded, complete the open.
			 */

			if (ch->ch_state == CS_READY && ch->ch_otype == otype)
				break;
		}

		/*
		 * Handle port already open and active as a device
		 * of same category.
		 */

		else if ((ch->ch_category == category) ||
			  IS_PRINT(MINOR(tty_devnum(tty)))) {
			/*
			 * Fail if opening the device now would
			 * violate exclusive use.
			 */
			unf = ch->ch_tun.un_flag | ch->ch_pun.un_flag;

			if ((file->f_flags & O_EXCL) || (unf & UN_EXCL)) {
				retval = -EBUSY;
				goto unlock;
			}

			/*
			 * If the open device is in the hangup state, all
			 * system calls fail except close().
			 */

			/* TODO : check on hangup_p calls */

			if (ch->ch_flag & CH_HANGUP) {
				retval = -ENXIO;
				goto unlock;
			}

			/*
			 * If the port is ready, and carrier is ignored
			 * or present, then complete the open.
			 */

			if (ch->ch_state == CS_READY &&
			    (otype != OTYPE_INCOMING ||
			    ch->ch_flag & CH_VIRT_CD))
				break;

			wait_carrier = 1;
		}

		/*
		 *  Handle port active with a different category device.
		 */

		else {
			if (otype == OTYPE_IMMEDIATE) {
				retval = delay_error;
				goto unlock;
			}
		}

		/*
		 * Wait until conditions change, then take another
		 * try at the open.
		 */

		ch->ch_wait_count[otype]++;

		if (wait_carrier)
			ch->ch_wait_carrier++;

		/*
		 * Prepare the task to accept the wakeup, then
		 * release our locks and release control.
		 */

		add_wait_queue(&ch->ch_flag_wait, &wait);
		current->state = TASK_INTERRUPTIBLE;

		spin_unlock_irqrestore(&nd->nd_lock, lock_flags);

		/*
		 * Give up control, we'll come back if we're
		 * interrupted or are woken up.
		 */
		schedule();
		remove_wait_queue(&ch->ch_flag_wait, &wait);

		spin_lock_irqsave(&nd->nd_lock, lock_flags);

		current->state = TASK_RUNNING;

		ch->ch_wait_count[otype]--;

		if (wait_carrier)
			ch->ch_wait_carrier--;

		nd->nd_tx_work = 1;

		if (signal_pending(current)) {
			retval = -EINTR;
			goto unlock;
		}
	} /* end for(;;) */

	/*
	 *  The open has succeeded.  No turning back.
	 */
	counts_were_incremented = 1;
	un->un_open_count++;
	ch->ch_open_count++;

	/*
	 * Initialize the channel, if it's not already open.
	 */

	if (ch->ch_open_count == 1) {
		ch->ch_flag = 0;
		ch->ch_inwait = 0;
		ch->ch_category = category;
		ch->ch_pscan_state = 0;

		/* TODO : find out what PS-1 bug Gene was referring to */
		/* TODO : in the following comment. */

		ch->ch_send = RR_TX_START | RR_RX_START;  /* PS-1 bug */

		if (C_CLOCAL(tty) ||
		    ch->ch_s_mlast & DM_CD ||
		    ch->ch_digi.digi_flags & DIGI_FORCEDCD)
			ch->ch_flag |= CH_VIRT_CD;
		else if (OPEN_FORCES_CARRIER(category))
			ch->ch_flag |= CH_VIRT_CD;

	}

	/*
	 *  Initialize the unit, if it is not already open.
	 */

	if (un->un_open_count == 1) {
		/*
		 *  Since all terminal options are always sticky in Linux,
		 *  we don't need the UN_STICKY flag to be handled specially.
		 */
		/* clears all the digi flags, leaves serial flags */
		un->un_flag &= ~UN_DIGI_MASK;

		if (file->f_flags & O_EXCL)
			un->un_flag |= UN_EXCL;

		/* TODO : include "session" and "pgrp" */

		/*
		 *  In Linux, all terminal parameters are intended to be sticky.
		 *  as a result, we "remove" the code which once reset the ports
		 *  to sane values.
		 */

		drp_param(ch);

	}

	un->un_flag |= UN_INITIALIZED;

	retval = 0;

unlock:

	spin_unlock_irqrestore(&nd->nd_lock, lock_flags);

done:
	/*
	 * Linux does a close for every open, even failed ones!
	 */
	if (!counts_were_incremented) {
		un->un_open_count++;
		ch->ch_open_count++;
	}

	if (retval)
		dev_err(tty->dev, "tty open bad return (%i)\n", retval);

	return retval;
}




/*
 * dgrp_tty_close() -- close function for tty_operations
 */
static void dgrp_tty_close(struct tty_struct *tty, struct file *file)
{
	struct ch_struct *ch;
	struct un_struct *un;
	struct nd_struct *nd;
	int	tpos;
	int	port;
	int	err = 0;
	int	s = 0;
	ulong  waketime;
	ulong  lock_flags;
	int sent_printer_offstr = 0;

	port = PORT_NUM(MINOR(tty_devnum(tty)));

	un = tty->driver_data;

	if (!un)
		return;

	ch = un->un_ch;

	if (!ch)
		return;

	nd = ch->ch_nd;

	if (!nd)
		return;

	spin_lock_irqsave(&nd->nd_lock, lock_flags);


	/* Used to be on channel basis, now we check on a unit basis. */
	if (un->un_open_count != 1)
		goto unlock;

	/*
	 * OK, its the last close on the unit
	 */
	un->un_flag |= UN_CLOSING;

	/*
	 * Notify the discipline to only process XON/XOFF characters.
	 */
	tty->closing = 1;

	/*
	 * Wait for output to drain only if this is
	 * the last close against the channel
	 */

	if (ch->ch_open_count == 1) {
		/*
		 * If its the print device, we need to ensure at all costs that
		 * the offstr will fit. If it won't, flush our tbuf.
		 */
		if (IS_PRINT(MINOR(tty_devnum(tty))) &&
		    (((ch->ch_tout - ch->ch_tin - 1) & TBUF_MASK) <
		    ch->ch_digi.digi_offlen))
			ch->ch_tin = ch->ch_tout;

		/*
		 * Turn off the printer.  Don't bother checking to see if its
		 * IS_PRINT... Since this is the last close the flag is going
		 * to be cleared, so we MUST make sure the offstr gets inserted
		 * into tbuf.
		 */

		if ((ch->ch_flag & CH_PRON) != 0) {
			drp_wmove(ch, 0, ch->ch_digi.digi_offstr,
				  ch->ch_digi.digi_offlen);
			ch->ch_flag &= ~CH_PRON;
			sent_printer_offstr = 1;
		}
	}

	/*
	 *  Wait until either the output queue has drained, or we see
	 *  absolutely no progress for 15 seconds.
	 */

	tpos = ch->ch_s_tpos;

	waketime = jiffies + 15 * HZ;

	for (;;) {

		/*
		 *  Make sure the port still exists.
		 */

		if (port >= nd->nd_chan_count) {
			err = 1;
			break;
		}

		if (signal_pending(current)) {
			err = 1;
			break;
		}

		/*
		 * If the port is idle (not opened on the server), we have
		 * no way of draining/flushing/closing the port on that server.
		 * So break out of loop.
		 */
		if (ch->ch_state == CS_IDLE)
			break;

		nd->nd_tx_work = 1;

		/*
		 *  Exit if the queues for this unit are empty,
		 *  and either the other unit is still open or all
		 *  data has drained.
		 */

		if ((un->un_tty)->ops->chars_in_buffer ?
		    ((un->un_tty)->ops->chars_in_buffer)(un->un_tty) == 0 : 1) {

			/*
			 * We don't need to wait for a buffer to drain
			 * if the other unit is open.
			 */

			if (ch->ch_open_count != un->un_open_count)
				break;

			/*
			 *  The wait is complete when all queues are
			 *  drained, and any break in progress is complete.
			 */

			if (ch->ch_tin == ch->ch_tout &&
			    ch->ch_s_tin == ch->ch_s_tpos &&
			    (ch->ch_send & RR_TX_BREAK) == 0) {
				break;
			}
		}

		/*
		 * Flush TX data and exit the wait if NDELAY is set,
		 * or this is not a DIGI printer, and the close timeout
		 * expires.
		 */

		if ((file->f_flags & (O_NDELAY | O_NONBLOCK)) ||
		    ((long)(jiffies - waketime) >= 0 &&
		      (ch->ch_digi.digi_flags & DIGI_PRINTER) == 0)) {

				/*
				 * If we sent the printer off string, we cannot
				 * flush our internal buffers, or we might lose
				 * the offstr.
				 */
				if (!sent_printer_offstr)
					dgrp_tty_flush_buffer(tty);

				tty_ldisc_flush(tty);
				break;
		}

		/*
		 *  Otherwise take a short nap.
		 */

		ch->ch_flag |= CH_DRAIN;

		spin_unlock_irqrestore(&nd->nd_lock, lock_flags);

		schedule_timeout_interruptible(1);
		s = signal_pending(current);

		spin_lock_irqsave(&nd->nd_lock, lock_flags);

		if (s) {
			/*
			 * If we had sent the printer off string, we now have
			 * some problems.
			 *
			 * The system won't let us sleep since we got an error
			 * back from sleep, presumably because the user did
			 * a ctrl-c...
			 * But we need to ensure that the offstr gets sent!
			 * Thus, we have to do something else besides sleeping.
			 * The plan:
			 * 1) Make this task uninterruptable.
			 * 2) Set up a timer to go off in 1 sec.
			 * 3) Act as tho we just got out of the sleep above.
			 *
			 * Thankfully, in the real world, this just
			 * never happens.
			 */

			if (sent_printer_offstr) {
				spin_unlock_irqrestore(&nd->nd_lock,
						       lock_flags);
				drp_my_sleep(ch);
				spin_lock_irqsave(&nd->nd_lock, lock_flags);
			} else {
				err = 1;
				break;
			}
		}

		/*
		 *  Restart the wait if any progress is seen.
		 */

		if (ch->ch_s_tpos != tpos) {
			tpos = ch->ch_s_tpos;

			/* TODO:  this gives us timeout problems with nist ?? */
			waketime = jiffies + 15 * HZ;
		}
	}

	/*
	 *  Close the line discipline
	 */

	/* this is done in tty_io.c */
	/* if ((un->un_tty)->ldisc.close)
	 *	((un->un_tty)->ldisc.close)(un->un_tty);
	 */

	/* don't do this here */
	/* un->un_flag = 0; */

	/*
	 *  Flush the receive buffer on terminal unit close only.
	 */

	if (!IS_PRINT(MINOR(tty_devnum(tty))))
		ch->ch_rout = ch->ch_rin;


	/*
	 * Don't permit the close to happen until we get any pending
	 * sync request responses.
	 * There could be other ports depending upon the response as well.
	 *
	 * Also, don't permit the close to happen until any parameter
	 * changes have been sent out from the state machine as well.
	 * This is required because of a ditty -a race with -HUPCL
	 * We MUST make sure all channel parameters have been sent to the
	 * Portserver before sending a close.
	 */

	if ((err != 1) && (ch->ch_state != CS_IDLE)) {
		spin_unlock_irqrestore(&nd->nd_lock, lock_flags);
		s = wait_event_interruptible(ch->ch_flag_wait,
			((ch->ch_flag & (CH_WAITING_SYNC | CH_PARAM)) == 0));
		spin_lock_irqsave(&nd->nd_lock, lock_flags);
	}

	/*
	 * Cleanup the channel if last unit open.
	 */

	if (ch->ch_open_count == 1) {
		ch->ch_flag = 0;
		ch->ch_category = 0;
		ch->ch_send = 0;
		ch->ch_expect = 0;
		ch->ch_tout = ch->ch_tin;
		/* (un->un_tty)->device = 0; */

		if (ch->ch_state == CS_READY)
			ch->ch_state = CS_SEND_CLOSE;
	}

	/*
	 * Send the changes to the server
	 */
	if (ch->ch_state != CS_IDLE) {
		ch->ch_flag |= CH_PARAM;
		wake_up_interruptible(&ch->ch_flag_wait);
	}

	nd->nd_tx_work = 1;
	nd->nd_tx_ready = 1;

unlock:
	tty->closing = 0;

	if (ch->ch_open_count <= 0)
		dev_info(tty->dev,
			 "%s - unexpected value for ch->ch_open_count: %i\n",
			 __func__, ch->ch_open_count);
	else
		ch->ch_open_count--;

	if (un->un_open_count <= 0)
		dev_info(tty->dev,
			 "%s - unexpected value for un->un_open_count: %i\n",
			 __func__, un->un_open_count);
	else
		un->un_open_count--;

	un->un_flag &= ~(UN_NORMAL_ACTIVE | UN_CALLOUT_ACTIVE | UN_CLOSING);
	if (waitqueue_active(&un->un_close_wait))
		wake_up_interruptible(&un->un_close_wait);

	spin_unlock_irqrestore(&nd->nd_lock, lock_flags);

	return;

}

static void drp_wmove(struct ch_struct *ch, int from_user, void *buf, int count)
{
	int n;
	int ret = 0;

	ch->ch_nd->nd_tx_work = 1;

	n = TBUF_MAX - ch->ch_tin;

	if (count >= n) {
		if (from_user)
			ret = copy_from_user(ch->ch_tbuf + ch->ch_tin,
					     (void __user *) buf, n);
		else
			memcpy(ch->ch_tbuf + ch->ch_tin, buf, n);

		buf = (char *) buf + n;
		count -= n;
		ch->ch_tin = 0;
	}

	if (from_user)
		ret = copy_from_user(ch->ch_tbuf + ch->ch_tin,
				     (void __user *) buf, count);
	else
		memcpy(ch->ch_tbuf + ch->ch_tin, buf, count);

	ch->ch_tin += count;
}


static int dgrp_calculate_txprint_bounds(struct ch_struct *ch, int space,
					 int *un_flag)
{
	clock_t tt;
	clock_t mt;
	unsigned short tmax = 0;

	/*
	 * If the terminal device is busy, reschedule when
	 * the terminal device becomes idle.
	 */

	if (ch->ch_tun.un_open_count != 0 &&
	    ch->ch_tun.un_tty->ops->chars_in_buffer &&
	    ((ch->ch_tun.un_tty->ops->chars_in_buffer)(ch->ch_tun.un_tty) != 0)) {
		*un_flag = UN_PWAIT;
		return 0;
	}

	/*
	 * Assure that whenever there is printer data in the output
	 * buffer, there always remains enough space after it to
	 * turn the printer off.
	 */
	space -= ch->ch_digi.digi_offlen;

	if (space <= 0) {
		*un_flag = UN_EMPTY;
		return 0;
	}

	/*
	 * We measure printer CPS speed by incrementing
	 * ch_cpstime by (HZ / digi_maxcps) for every
	 * character we output, restricting output so
	 * that ch_cpstime never exceeds lbolt.
	 *
	 * However if output has not been done for some
	 * time, lbolt will grow to very much larger than
	 * ch_cpstime, which would allow essentially
	 * unlimited amounts of output until ch_cpstime
	 * finally caught up.   To avoid this, we adjust
	 * cps_time when necessary so the difference
	 * between lbolt and ch_cpstime never results
	 * in sending more than digi_bufsize characters.
	 *
	 * This nicely models a printer with an internal
	 * buffer of digi_bufsize characters.
	 *
	 * Get the time between lbolt and ch->ch_cpstime;
	 */

	tt = jiffies - ch->ch_cpstime;

	/*
	 * Compute the time required to send digi_bufsize
	 * characters.
	 */

	mt = HZ * ch->ch_digi.digi_bufsize / ch->ch_digi.digi_maxcps;

	/*
	 * Compute the number of characters that can be sent
	 * without violating the time constraint.   If the
	 * direct calculation of this number is bigger than
	 * digi_bufsize, limit the number to digi_bufsize,
	 * and adjust cpstime to match.
	 */

	if ((clock_t)(tt + HZ) > (clock_t)(mt + HZ)) {
		tmax = ch->ch_digi.digi_bufsize;
		ch->ch_cpstime = jiffies - mt;
	} else {
		tmax = ch->ch_digi.digi_maxcps * tt / HZ;
	}

	/*
	 * If the time constraint now binds, limit the transmit
	 * count accordingly, and tentatively arrange to be
	 * rescheduled based on time.
	 */

	if (tmax < space) {
		*un_flag = UN_TIME;
		space = tmax;
	}

	/*
	 * Compute the total number of characters we can
	 * output before the total number of characters known
	 * to be in the output queue exceeds digi_maxchar.
	 */

	tmax = (ch->ch_digi.digi_maxchar -
		((ch->ch_tin - ch->ch_tout) & TBUF_MASK) -
		((ch->ch_s_tin - ch->ch_s_tpos) & 0xffff));


	/*
	 * If the digi_maxchar constraint now holds, limit
	 * the transmit count accordingly, and arrange to
	 * be rescheduled when the queue becomes empty.
	 */

	if (space > tmax) {
		*un_flag = UN_EMPTY;
		space = tmax;
	}

	if (space <= 0)
		*un_flag |= UN_EMPTY;

	return space;
}


static int dgrp_tty_write(struct tty_struct *tty,
			  const unsigned char *buf,
			  int count)
{
	struct nd_struct *nd;
	struct un_struct *un;
	struct ch_struct *ch;
	int	space;
	int	n;
	int	t;
	int sendcount;
	int un_flag;
	ulong lock_flags;

	if (tty == NULL)
		return 0;

	un = tty->driver_data;
	if (!un)
		return 0;

	ch = un->un_ch;
	if (!ch)
		return 0;

	nd = ch->ch_nd;
	if (!nd)
		return 0;

	/*
	 * Ignore the request if the channel is not ready.
	 */
	if (ch->ch_state != CS_READY)
		return 0;

	spin_lock_irqsave(&dgrp_poll_data.poll_lock, lock_flags);

	/*
	 * Ignore the request if output is blocked.
	 */
	if ((un->un_flag & (UN_EMPTY | UN_LOW | UN_TIME | UN_PWAIT)) != 0) {
		count = 0;
		goto out;
	}

	/*
	 * Also ignore the request if DPA has this port open,
	 * and is flow controlled on reading more data.
	 */
	if (nd->nd_dpa_debug && nd->nd_dpa_flag & DPA_WAIT_SPACE &&
		nd->nd_dpa_port == MINOR(tty_devnum(ch->ch_tun.un_tty))) {
		count = 0;
		goto out;
	}

	/*
	 *	Limit amount we will write to the amount of space
	 *	available in the channel buffer.
	 */
	sendcount = 0;

	space = (ch->ch_tout - ch->ch_tin - 1) & TBUF_MASK;

	/*
	 * Handle the printer device.
	 */

	un_flag = UN_LOW;

	if (IS_PRINT(MINOR(tty_devnum(tty)))) {
		clock_t tt;
		clock_t mt;
		unsigned short tmax = 0;

		/*
		 * If the terminal device is busy, reschedule when
		 * the terminal device becomes idle.
		 */

		if (ch->ch_tun.un_open_count != 0 &&
		    ((ch->ch_tun.un_tty->ops->chars_in_buffer)(ch->ch_tun.un_tty) != 0)) {
			un->un_flag |= UN_PWAIT;
			count = 0;
			goto out;
		}

		/*
		 * Assure that whenever there is printer data in the output
		 * buffer, there always remains enough space after it to
		 * turn the printer off.
		 */
		space -= ch->ch_digi.digi_offlen;

		/*
		 * Output the printer on string.
		 */

		if ((ch->ch_flag & CH_PRON) == 0) {
			space -= ch->ch_digi.digi_onlen;

			if (space < 0) {
				un->un_flag |= UN_EMPTY;
				(ch->ch_nd)->nd_tx_work = 1;
				count = 0;
				goto out;
			}

			drp_wmove(ch, 0, ch->ch_digi.digi_onstr,
				ch->ch_digi.digi_onlen);

			ch->ch_flag |= CH_PRON;
		}

		/*
		 * We measure printer CPS speed by incrementing
		 * ch_cpstime by (HZ / digi_maxcps) for every
		 * character we output, restricting output so
		 * that ch_cpstime never exceeds lbolt.
		 *
		 * However if output has not been done for some
		 * time, lbolt will grow to very much larger than
		 * ch_cpstime, which would allow essentially
		 * unlimited amounts of output until ch_cpstime
		 * finally caught up.   To avoid this, we adjust
		 * cps_time when necessary so the difference
		 * between lbolt and ch_cpstime never results
		 * in sending more than digi_bufsize characters.
		 *
		 * This nicely models a printer with an internal
		 * buffer of digi_bufsize characters.
		 *
		 * Get the time between lbolt and ch->ch_cpstime;
		 */

		tt = jiffies - ch->ch_cpstime;

		/*
		 * Compute the time required to send digi_bufsize
		 * characters.
		 */

		mt = HZ * ch->ch_digi.digi_bufsize / ch->ch_digi.digi_maxcps;

		/*
		 * Compute the number of characters that can be sent
		 * without violating the time constraint.   If the
		 * direct calculation of this number is bigger than
		 * digi_bufsize, limit the number to digi_bufsize,
		 * and adjust cpstime to match.
		 */

		if ((clock_t)(tt + HZ) > (clock_t)(mt + HZ)) {
			tmax = ch->ch_digi.digi_bufsize;
			ch->ch_cpstime = jiffies - mt;
		} else {
			tmax = ch->ch_digi.digi_maxcps * tt / HZ;
		}

		/*
		 * If the time constraint now binds, limit the transmit
		 * count accordingly, and tentatively arrange to be
		 * rescheduled based on time.
		 */

		if (tmax < space) {
			space = tmax;
			un_flag = UN_TIME;
		}

		/*
		 * Compute the total number of characters we can
		 * output before the total number of characters known
		 * to be in the output queue exceeds digi_maxchar.
		 */

		tmax = (ch->ch_digi.digi_maxchar -
			((ch->ch_tin - ch->ch_tout) & TBUF_MASK) -
			((ch->ch_s_tin - ch->ch_s_tpos) & 0xffff));


		/*
		 * If the digi_maxchar constraint now holds, limit
		 * the transmit count accordingly, and arrange to
		 * be rescheduled when the queue becomes empty.
		 */

		if (space > tmax) {
			space = tmax;
			un_flag = UN_EMPTY;
		}

	}
	/*
	 * Handle the terminal device.
	 */
	else {

		/*
		 * If the printer device is on, turn it off.
		 */

		if ((ch->ch_flag & CH_PRON) != 0) {

			space -= ch->ch_digi.digi_offlen;

			drp_wmove(ch, 0, ch->ch_digi.digi_offstr,
				  ch->ch_digi.digi_offlen);

			ch->ch_flag &= ~CH_PRON;
		}
	}

	/*
	 *	If space is 0 and its because the ch->tbuf
	 *	is full, then Linux will handle a callback when queue
	 *	space becomes available.
	 *	tty_write returns count = 0
	 */

	if (space <= 0) {
		/* the linux tty_io.c handles this if we return 0 */
		/* if (fp->flags & O_NONBLOCK) return -EAGAIN; */

		un->un_flag |= UN_EMPTY;
		(ch->ch_nd)->nd_tx_work = 1;
		count = 0;
		goto out;
	}

	count = min(count, space);

	if (count > 0) {

		un->un_tbusy++;

		/*
		 *	Copy the buffer contents to the ch_tbuf
		 *	being careful to wrap around the circular queue
		 */

		t = TBUF_MAX - ch->ch_tin;
		n = count;

		if (n >= t) {
			memcpy(ch->ch_tbuf + ch->ch_tin, buf, t);
			if (nd->nd_dpa_debug && nd->nd_dpa_port == PORT_NUM(MINOR(tty_devnum(un->un_tty))))
				dgrp_dpa_data(nd, 0, (char *) buf, t);
			buf += t;
			n -= t;
			ch->ch_tin = 0;
			sendcount += n;
		}

		memcpy(ch->ch_tbuf + ch->ch_tin, buf, n);
		if (nd->nd_dpa_debug && nd->nd_dpa_port == PORT_NUM(MINOR(tty_devnum(un->un_tty))))
			dgrp_dpa_data(nd, 0, (char *) buf, n);
		buf += n;
		ch->ch_tin += n;
		sendcount += n;

		un->un_tbusy--;
		(ch->ch_nd)->nd_tx_work = 1;
		if (ch->ch_edelay != DGRP_RTIME) {
			(ch->ch_nd)->nd_tx_ready = 1;
			wake_up_interruptible(&nd->nd_tx_waitq);
		}
	}

	ch->ch_txcount += count;

	if (IS_PRINT(MINOR(tty_devnum(tty)))) {

		/*
		 * Adjust ch_cpstime to account
		 * for the characters just output.
		 */

		if (sendcount > 0) {
			int cc = HZ * sendcount + ch->ch_cpsrem;

			ch->ch_cpstime += cc / ch->ch_digi.digi_maxcps;
			ch->ch_cpsrem   = cc % ch->ch_digi.digi_maxcps;
		}

		/*
		 * If we are now waiting on time, schedule ourself
		 * back when we'll be able to send a block of
		 * digi_maxchar characters.
		 */

		if ((un_flag & UN_TIME) != 0) {
			ch->ch_waketime = (ch->ch_cpstime +
				(ch->ch_digi.digi_maxchar * HZ /
				ch->ch_digi.digi_maxcps));
		}
	}

	/*
	 * If the printer unit is waiting for completion
	 * of terminal output, get him going again.
	 */

	if ((ch->ch_pun.un_flag & UN_PWAIT) != 0)
		(ch->ch_nd)->nd_tx_work = 1;

out:
	spin_unlock_irqrestore(&dgrp_poll_data.poll_lock, lock_flags);

	return count;
}


/*
 *	Put a character into ch->ch_buf
 *
 *	- used by the line discipline for OPOST processing
 */

static int dgrp_tty_put_char(struct tty_struct *tty, unsigned char new_char)
{
	struct un_struct *un;
	struct ch_struct *ch;
	ulong  lock_flags;
	int space;
	int retval = 0;

	if (tty == NULL)
		return 0;

	un = tty->driver_data;
	if (!un)
		return 0;

	ch = un->un_ch;
	if (!ch)
		return 0;

	if (ch->ch_state != CS_READY)
		return 0;

	spin_lock_irqsave(&dgrp_poll_data.poll_lock, lock_flags);


	/*
	 *	If space is 0 and its because the ch->tbuf
	 *	Warn and dump the character, there isn't anything else
	 *	we can do about it.  David_Fries@digi.com
	 */

	space = (ch->ch_tout - ch->ch_tin - 1) & TBUF_MASK;

	un->un_tbusy++;

	/*
	 * Output the printer on string if device is TXPrint.
	 */
	if (IS_PRINT(MINOR(tty_devnum(tty))) && (ch->ch_flag & CH_PRON) == 0) {
		if (space < ch->ch_digi.digi_onlen) {
			un->un_tbusy--;
			goto out;
		}
		space -= ch->ch_digi.digi_onlen;
		drp_wmove(ch, 0, ch->ch_digi.digi_onstr,
			  ch->ch_digi.digi_onlen);
		ch->ch_flag |= CH_PRON;
	}

	/*
	 * Output the printer off string if device is NOT TXPrint.
	 */

	if (!IS_PRINT(MINOR(tty_devnum(tty))) &&
	    ((ch->ch_flag & CH_PRON) != 0)) {
		if (space < ch->ch_digi.digi_offlen) {
			un->un_tbusy--;
			goto out;
		}

		space -= ch->ch_digi.digi_offlen;
		drp_wmove(ch, 0, ch->ch_digi.digi_offstr,
			  ch->ch_digi.digi_offlen);
		ch->ch_flag &= ~CH_PRON;
	}

	if (!space) {
		un->un_tbusy--;
		goto out;
	}

	/*
	 *	Copy the character to the ch_tbuf being
	 *	careful to wrap around the circular queue
	 */
	ch->ch_tbuf[ch->ch_tin] = new_char;
	ch->ch_tin = (1 + ch->ch_tin) & TBUF_MASK;

	if (IS_PRINT(MINOR(tty_devnum(tty)))) {

		/*
		 * Adjust ch_cpstime to account
		 * for the character just output.
		 */

		int cc = HZ + ch->ch_cpsrem;

		ch->ch_cpstime += cc / ch->ch_digi.digi_maxcps;
		ch->ch_cpsrem   = cc % ch->ch_digi.digi_maxcps;

		/*
		 * If we are now waiting on time, schedule ourself
		 * back when we'll be able to send a block of
		 * digi_maxchar characters.
		 */

		ch->ch_waketime = (ch->ch_cpstime +
			(ch->ch_digi.digi_maxchar * HZ /
			ch->ch_digi.digi_maxcps));
	}


	un->un_tbusy--;
	(ch->ch_nd)->nd_tx_work = 1;

	retval = 1;
out:
	spin_unlock_irqrestore(&dgrp_poll_data.poll_lock, lock_flags);
	return retval;
}



/*
 *	Flush TX buffer (make in == out)
 *
 *	check tty_ioctl.c  -- this is called after TCOFLUSH
 */
static void dgrp_tty_flush_buffer(struct tty_struct *tty)
{
	struct un_struct *un;
	struct ch_struct *ch;

	if (!tty)
		return;
	un = tty->driver_data;
	if (!un)
		return;

	ch = un->un_ch;
	if (!ch)
		return;

	ch->ch_tout = ch->ch_tin;
	/* do NOT do this here! */
	/* ch->ch_s_tpos = ch->ch_s_tin = 0; */

	/* send the flush output command now */
	ch->ch_send |= RR_TX_FLUSH;
	(ch->ch_nd)->nd_tx_ready = 1;
	(ch->ch_nd)->nd_tx_work = 1;
	wake_up_interruptible(&(ch->ch_nd)->nd_tx_waitq);

	if (waitqueue_active(&tty->write_wait))
		wake_up_interruptible(&tty->write_wait);

	tty_wakeup(tty);

}

/*
 *	Return space available in Tx buffer
 *	count = ( ch->ch_tout - ch->ch_tin ) mod (TBUF_MAX - 1)
 */
static int dgrp_tty_write_room(struct tty_struct *tty)
{
	struct un_struct *un;
	struct ch_struct *ch;
	int	count;

	if (!tty)
		return 0;

	un = tty->driver_data;
	if (!un)
		return 0;

	ch = un->un_ch;
	if (!ch)
		return 0;

	count = (ch->ch_tout - ch->ch_tin - 1) & TBUF_MASK;

	/* We *MUST* check this, and return 0 if the Printer Unit cannot
	 * take any more data within its time constraints...  If we don't
	 * return 0 and the printer has hit it time constraint, the ld will
	 * call us back doing a put_char, which cannot be rejected!!!
	 */
	if (IS_PRINT(MINOR(tty_devnum(tty)))) {
		int un_flag = 0;
		count = dgrp_calculate_txprint_bounds(ch, count, &un_flag);
		if (count <= 0)
			count = 0;

		ch->ch_pun.un_flag |= un_flag;
		(ch->ch_nd)->nd_tx_work = 1;
	}

	return count;
}

/*
 *	Return number of characters that have not been transmitted yet.
 *	chars_in_buffer = ( ch->ch_tin - ch->ch_tout ) mod (TBUF_MAX - 1)
 *			+ ( ch->ch_s_tin - ch->ch_s_tout ) mod (0xffff)
 *			= number of characters "in transit"
 *
 * Remember that sequence number math is always with a sixteen bit
 * mask, not the TBUF_MASK.
 */

static int dgrp_tty_chars_in_buffer(struct tty_struct *tty)
{
	struct un_struct *un;
	struct ch_struct *ch;
	int	count;
	int	count1;

	if (!tty)
		return 0;

	un = tty->driver_data;
	if (!un)
		return 0;

	ch = un->un_ch;
	if (!ch)
		return 0;

	count1 = count = (ch->ch_tin - ch->ch_tout) & TBUF_MASK;
	count += (ch->ch_s_tin - ch->ch_s_tpos) & 0xffff;
	/* one for tbuf, one for the PS */

	/*
	 * If we are busy transmitting add 1
	 */
	count += un->un_tbusy;

	return count;
}


/*****************************************************************************
 *
 * Helper applications for dgrp_tty_ioctl()
 *
 *****************************************************************************
 */


/**
 * ch_to_tty_flags() -- convert channel flags to termio flags
 * @ch_flag: Digi channel flags
 * @flagtype: type of ch_flag (iflag, oflag or cflag)
 *
 * take the channel flags of the specified type and return the
 * corresponding termio flag
 */
static tcflag_t ch_to_tty_flags(ushort ch_flag, char flagtype)
{
	tcflag_t retval = 0;

	switch (flagtype) {
	case 'i':
		retval = ((ch_flag & IF_IGNBRK) ? IGNBRK : 0)
		     | ((ch_flag & IF_BRKINT) ? BRKINT : 0)
		     | ((ch_flag & IF_IGNPAR) ? IGNPAR : 0)
		     | ((ch_flag & IF_PARMRK) ? PARMRK : 0)
		     | ((ch_flag & IF_INPCK) ? INPCK  : 0)
		     | ((ch_flag & IF_ISTRIP) ? ISTRIP : 0)
		     | ((ch_flag & IF_IXON) ? IXON   : 0)
		     | ((ch_flag & IF_IXANY) ? IXANY  : 0)
		     | ((ch_flag & IF_IXOFF) ? IXOFF  : 0);
		break;

	case 'o':
		retval = ((ch_flag & OF_OLCUC) ? OLCUC : 0)
		     | ((ch_flag & OF_ONLCR) ? ONLCR  : 0)
		     | ((ch_flag & OF_OCRNL) ? OCRNL  : 0)
		     | ((ch_flag & OF_ONOCR) ? ONOCR  : 0)
		     | ((ch_flag & OF_ONLRET) ? ONLRET : 0)
		  /* | ((ch_flag & OF_OTAB3) ? OFILL  : 0) */
		     | ((ch_flag & OF_TABDLY) ? TABDLY : 0);
		break;

	case 'c':
		retval = ((ch_flag & CF_CSTOPB) ? CSTOPB : 0)
		     | ((ch_flag & CF_CREAD) ? CREAD  : 0)
		     | ((ch_flag & CF_PARENB) ? PARENB : 0)
		     | ((ch_flag & CF_PARODD) ? PARODD : 0)
		     | ((ch_flag & CF_HUPCL) ? HUPCL  : 0);

		switch (ch_flag & CF_CSIZE) {
		case CF_CS5:
			retval |= CS5;
			break;
		case CF_CS6:
			retval |= CS6;
			break;
		case CF_CS7:
			retval |= CS7;
			break;
		case CF_CS8:
			retval |= CS8;
			break;
		default:
			retval |= CS8;
			break;
		}
		break;
	case 'x':
		break;
	case 'l':
		break;
	default:
		return 0;
	}

	return retval;
}


/**
 * tty_to_ch_flags() -- convert termio flags to digi channel flags
 * @tty: pointer to a TTY structure holding flag to be converted
 * @flagtype: identifies which flag (iflags, oflags, or cflags) should
 *                 be converted
 *
 * take the termio flag of the specified type and return the
 * corresponding Digi version of the flags
 */
static ushort tty_to_ch_flags(struct tty_struct *tty, char flagtype)
{
	ushort retval = 0;
	tcflag_t tflag = 0;

	switch (flagtype) {
	case 'i':
		tflag  = tty->termios.c_iflag;
		retval = (I_IGNBRK(tty) ? IF_IGNBRK : 0)
		      | (I_BRKINT(tty) ? IF_BRKINT : 0)
		      | (I_IGNPAR(tty) ? IF_IGNPAR : 0)
		      | (I_PARMRK(tty) ? IF_PARMRK : 0)
		      | (I_INPCK(tty)  ? IF_INPCK  : 0)
		      | (I_ISTRIP(tty) ? IF_ISTRIP : 0)
		      | (I_IXON(tty)   ? IF_IXON   : 0)
		      | (I_IXANY(tty)  ? IF_IXANY  : 0)
		      | (I_IXOFF(tty)  ? IF_IXOFF  : 0);
		break;
	case 'o':
		tflag  = tty->termios.c_oflag;
		/*
		 * If OPOST is set, then do the post processing in the
		 * firmware by setting all the processing flags on.
		 * If ~OPOST, then make sure we are not doing any
		 * output processing!!
		 */
		if (!O_OPOST(tty))
			retval = 0;
		else
			retval = (O_OLCUC(tty) ? OF_OLCUC : 0)
			     | (O_ONLCR(tty)  ? OF_ONLCR  : 0)
			     | (O_OCRNL(tty)  ? OF_OCRNL  : 0)
			     | (O_ONOCR(tty)  ? OF_ONOCR  : 0)
			     | (O_ONLRET(tty) ? OF_ONLRET : 0)
			  /* | (O_OFILL(tty)  ? OF_TAB3   : 0) */
			     | (O_TABDLY(tty) ? OF_TABDLY : 0);
		break;
	case 'c':
		tflag  = tty->termios.c_cflag;
		retval = (C_CSTOPB(tty) ? CF_CSTOPB : 0)
		     | (C_CREAD(tty)  ? CF_CREAD  : 0)
		     | (C_PARENB(tty) ? CF_PARENB : 0)
		     | (C_PARODD(tty) ? CF_PARODD : 0)
		     | (C_HUPCL(tty)  ? CF_HUPCL  : 0);
		switch (C_CSIZE(tty)) {
		case CS8:
			retval |= CF_CS8;
			break;
		case CS7:
			retval |= CF_CS7;
			break;
		case CS6:
			retval |= CF_CS6;
			break;
		case CS5:
			retval |= CF_CS5;
			break;
		default:
			retval |= CF_CS8;
			break;
		}
		break;
	case 'x':
		break;
	case 'l':
		break;
	default:
		return 0;
	}

	return retval;
}


static int dgrp_tty_send_break(struct tty_struct *tty, int msec)
{
	struct un_struct *un;
	struct ch_struct *ch;
	int ret = -EIO;

	if (!tty)
		return ret;

	un = tty->driver_data;
	if (!un)
		return ret;

	ch = un->un_ch;
	if (!ch)
		return ret;

	dgrp_send_break(ch, msec);
	return 0;
}


/*
 * This routine sends a break character out the serial port.
 *
 * duration is in 1/1000's of a second
 */
static int dgrp_send_break(struct ch_struct *ch, int msec)
{
	ulong x;

	wait_event_interruptible(ch->ch_flag_wait,
		((ch->ch_flag & CH_TX_BREAK) == 0));
	ch->ch_break_time += max(msec, 250);
	ch->ch_send |= RR_TX_BREAK;
	ch->ch_flag |= CH_TX_BREAK;
	(ch->ch_nd)->nd_tx_work = 1;

	x = (msec * HZ) / 1000;
	wake_up_interruptible(&(ch->ch_nd)->nd_tx_waitq);

	return 0;
}


/*
 * Return modem signals to ld.
 */
static int dgrp_tty_tiocmget(struct tty_struct *tty)
{
	unsigned int mlast;
	struct un_struct *un = tty->driver_data;
	struct ch_struct *ch;

	if (!un)
		return -ENODEV;

	ch = un->un_ch;
	if (!ch)
		return -ENODEV;

	mlast = ((ch->ch_s_mlast & ~(DM_RTS | DM_DTR)) |
		(ch->ch_mout & (DM_RTS | DM_DTR)));

	/* defined in /usr/include/asm/termios.h */
	mlast =   ((mlast & DM_RTS) ? TIOCM_RTS : 0)
		| ((mlast & DM_DTR) ? TIOCM_DTR : 0)
		| ((mlast & DM_CD)  ? TIOCM_CAR : 0)
		| ((mlast & DM_RI)  ? TIOCM_RNG : 0)
		| ((mlast & DM_DSR) ? TIOCM_DSR : 0)
		| ((mlast & DM_CTS) ? TIOCM_CTS : 0);

	return mlast;
}


/*
 *      Set modem lines
 */
static int dgrp_tty_tiocmset(struct tty_struct *tty,
			     unsigned int set, unsigned int clear)
{
	ulong lock_flags;
	struct un_struct *un = tty->driver_data;
	struct ch_struct *ch;

	if (!un)
		return -ENODEV;

	ch = un->un_ch;
	if (!ch)
		return -ENODEV;

	if (set & TIOCM_RTS)
		ch->ch_mout |= DM_RTS;

	if (set & TIOCM_DTR)
		ch->ch_mout |= DM_DTR;

	if (clear & TIOCM_RTS)
		ch->ch_mout &= ~(DM_RTS);

	if (clear & TIOCM_DTR)
		ch->ch_mout &= ~(DM_DTR);

	spin_lock_irqsave(&(ch->ch_nd)->nd_lock, lock_flags);
	ch->ch_flag |= CH_PARAM;
	(ch->ch_nd)->nd_tx_work = 1;
	wake_up_interruptible(&ch->ch_flag_wait);

	spin_unlock_irqrestore(&(ch->ch_nd)->nd_lock, lock_flags);

	return 0;
}



/*
 *      Get current modem status
 */
static int get_modem_info(struct ch_struct *ch, unsigned int *value)
{
	unsigned int mlast;

	mlast = ((ch->ch_s_mlast & ~(DM_RTS | DM_DTR)) |
		(ch->ch_mout    &  (DM_RTS | DM_DTR)));

	/* defined in /usr/include/asm/termios.h */
	mlast =   ((mlast & DM_RTS) ? TIOCM_RTS : 0)
		| ((mlast & DM_DTR) ? TIOCM_DTR : 0)
		| ((mlast & DM_CD)  ? TIOCM_CAR : 0)
		| ((mlast & DM_RI)  ? TIOCM_RNG : 0)
		| ((mlast & DM_DSR) ? TIOCM_DSR : 0)
		| ((mlast & DM_CTS) ? TIOCM_CTS : 0);
	return put_user(mlast, (unsigned int __user *) value);
}

/*
 *      Set modem lines
 */
static int set_modem_info(struct ch_struct *ch, unsigned int command,
			  unsigned int *value)
{
	int error;
	unsigned int arg;
	int mval = 0;
	ulong lock_flags;

	error = access_ok(VERIFY_READ, (void __user *) value, sizeof(int));
	if (error == 0)
		return -EFAULT;

	if (get_user(arg, (unsigned int __user *) value))
		return -EFAULT;
	mval |= ((arg & TIOCM_RTS) ? DM_RTS : 0)
		| ((arg & TIOCM_DTR) ? DM_DTR : 0);

	switch (command) {
	case TIOCMBIS:  /* set flags */
		ch->ch_mout |= mval;
		break;
	case TIOCMBIC:  /* clear flags */
		ch->ch_mout &= ~mval;
		break;
	case TIOCMSET:
		ch->ch_mout = mval;
		break;
	default:
		return -EINVAL;
	}

	spin_lock_irqsave(&(ch->ch_nd)->nd_lock, lock_flags);

	ch->ch_flag |= CH_PARAM;
	(ch->ch_nd)->nd_tx_work = 1;
	wake_up_interruptible(&ch->ch_flag_wait);

	spin_unlock_irqrestore(&(ch->ch_nd)->nd_lock, lock_flags);

	return 0;
}


/*
 *  Assign the custom baud rate to the channel structure
 */
static void dgrp_set_custom_speed(struct ch_struct *ch, int newrate)
{
	int testdiv;
	int testrate_high;
	int testrate_low;

	int deltahigh, deltalow;

	if (newrate < 0)
		newrate = 0;

	/*
	 * Since the divisor is stored in a 16-bit integer, we make sure
	 * we don't allow any rates smaller than a 16-bit integer would allow.
	 * And of course, rates above the dividend won't fly.
	 */
	if (newrate && newrate < ((PORTSERVER_DIVIDEND / 0xFFFF) + 1))
		newrate = ((PORTSERVER_DIVIDEND / 0xFFFF) + 1);
	if (newrate && newrate > PORTSERVER_DIVIDEND)
		newrate = PORTSERVER_DIVIDEND;

	while (newrate > 0) {
		testdiv = PORTSERVER_DIVIDEND / newrate;

		/*
		 * If we try to figure out what rate the PortServer would use
		 * with the test divisor, it will be either equal or higher
		 * than the requested baud rate.  If we then determine the
		 * rate with a divisor one higher, we will get the next lower
		 * supported rate below the requested.
		 */
		testrate_high = PORTSERVER_DIVIDEND / testdiv;
		testrate_low  = PORTSERVER_DIVIDEND / (testdiv + 1);

		/*
		 * If the rate for the requested divisor is correct, just
		 * use it and be done.
		 */
		if (testrate_high == newrate)
			break;

		/*
		 * Otherwise, pick the rate that is closer (i.e. whichever rate
		 * has a smaller delta).
		 */
		deltahigh = testrate_high - newrate;
		deltalow = newrate - testrate_low;

		if (deltahigh < deltalow)
			newrate = testrate_high;
		else
			newrate = testrate_low;

		break;
	}

	ch->ch_custom_speed = newrate;

	drp_param(ch);

	return;
}


/*
 # dgrp_tty_digiseta()
 *
 * Ioctl to set the information from ditty.
 *
 * NOTE: DIGI_IXON, DSRPACE, DCDPACE, and DTRPACE are unsupported.  JAR 990922
 */
static int dgrp_tty_digiseta(struct tty_struct *tty,
			     struct digi_struct *new_info)
{
	struct un_struct *un = tty->driver_data;
	struct ch_struct *ch;

	if (!un)
		return -ENODEV;

	ch = un->un_ch;
	if (!ch)
		return -ENODEV;

	if (copy_from_user(&ch->ch_digi, (void __user *) new_info,
			   sizeof(struct digi_struct)))
		return -EFAULT;

	if ((ch->ch_digi.digi_flags & RTSPACE) ||
	    (ch->ch_digi.digi_flags & CTSPACE))
		tty->termios.c_cflag |= CRTSCTS;
	else
		tty->termios.c_cflag &= ~CRTSCTS;

	if (ch->ch_digi.digi_maxcps < 1)
		ch->ch_digi.digi_maxcps = 1;

	if (ch->ch_digi.digi_maxcps > 10000)
		ch->ch_digi.digi_maxcps = 10000;

	if (ch->ch_digi.digi_bufsize < 10)
		ch->ch_digi.digi_bufsize = 10;

	if (ch->ch_digi.digi_maxchar < 1)
		ch->ch_digi.digi_maxchar = 1;

	if (ch->ch_digi.digi_maxchar > ch->ch_digi.digi_bufsize)
		ch->ch_digi.digi_maxchar = ch->ch_digi.digi_bufsize;

	if (ch->ch_digi.digi_onlen > DIGI_PLEN)
		ch->ch_digi.digi_onlen = DIGI_PLEN;

	if (ch->ch_digi.digi_offlen > DIGI_PLEN)
		ch->ch_digi.digi_offlen = DIGI_PLEN;

	/* make the changes now */
	drp_param(ch);

	return 0;
}



/*
 * dgrp_tty_digigetedelay()
 *
 * Ioctl to get the current edelay setting.
 *
 *
 *
 */
static int dgrp_tty_digigetedelay(struct tty_struct *tty, int *retinfo)
{
	struct un_struct *un;
	struct ch_struct *ch;
	int tmp;

	if (!retinfo)
		return -EFAULT;

	if (!tty || tty->magic != TTY_MAGIC)
		return -EFAULT;

	un = tty->driver_data;

	if (!un)
		return -ENODEV;

	ch = un->un_ch;
	if (!ch)
		return -ENODEV;

	tmp = ch->ch_edelay;

	if (copy_to_user((void __user *) retinfo, &tmp, sizeof(*retinfo)))
		return -EFAULT;

	return 0;
}


/*
 * dgrp_tty_digisetedelay()
 *
 * Ioctl to set the EDELAY setting
 *
 */
static int dgrp_tty_digisetedelay(struct tty_struct *tty, int *new_info)
{
	struct un_struct *un;
	struct ch_struct *ch;
	int new_digi;

	if (!tty || tty->magic != TTY_MAGIC)
		return -EFAULT;

	un = tty->driver_data;

	if (!un)
		return -ENODEV;

	ch = un->un_ch;
	if (!ch)
		return -ENODEV;

	if (copy_from_user(&new_digi, (void __user *)new_info, sizeof(int)))
		return -EFAULT;

	ch->ch_edelay = new_digi;

	/* make the changes now */
	drp_param(ch);

	return 0;
}


/*
 *	The usual assortment of ioctl's
 *
 *	note:  use tty_check_change to make sure that we are not
 *	changing the state of a terminal when we are not a process
 *	in the forground.  See tty_io.c
 *		rc = tty_check_change(tty);
 *		if (rc) return rc;
 */
static int dgrp_tty_ioctl(struct tty_struct *tty, unsigned int cmd,
			  unsigned long arg)
{
	struct un_struct *un;
	struct ch_struct *ch;
	int rc;
	struct digiflow_struct   dflow;

	if (!tty)
		return -ENODEV;

	un = tty->driver_data;
	if (!un)
		return -ENODEV;

	ch = un->un_ch;
	if (!ch)
		return -ENODEV;

	switch (cmd) {

	/*
	 * Here are all the standard ioctl's that we MUST implement
	 */

	case TCSBRK:
		/*
		 * TCSBRK is SVID version: non-zero arg --> no break
		 * this behaviour is exploited by tcdrain().
		 *
		 * According to POSIX.1 spec (7.2.2.1.2) breaks should be
		 * between 0.25 and 0.5 seconds
		 */

		rc = tty_check_change(tty);
		if (rc)
			return rc;
		tty_wait_until_sent(tty, 0);

		if (!arg)
			rc = dgrp_send_break(ch, 250); /* 1/4 second */

		if (dgrp_tty_chars_in_buffer(tty) != 0)
			return -EINTR;

		return 0;

	case TCSBRKP:
		/* support for POSIX tcsendbreak()
		 *
		 * According to POSIX.1 spec (7.2.2.1.2) breaks should be
		 * between 0.25 and 0.5 seconds so we'll ask for something
		 * in the middle: 0.375 seconds.
		 */
		rc = tty_check_change(tty);
		if (rc)
			return rc;
		tty_wait_until_sent(tty, 0);

		rc = dgrp_send_break(ch, arg ? arg*250 : 250);

		if (dgrp_tty_chars_in_buffer(tty) != 0)
			return -EINTR;
		return 0;

	case TIOCSBRK:
		rc = tty_check_change(tty);
		if (rc)
			return rc;
		tty_wait_until_sent(tty, 0);

		/*
		 * RealPort doesn't support turning on a break unconditionally.
		 * The RealPort device will stop sending a break automatically
		 * after the specified time value that we send in.
		 */
		rc = dgrp_send_break(ch, 250); /* 1/4 second */

		if (dgrp_tty_chars_in_buffer(tty) != 0)
			return -EINTR;
		return 0;

	case TIOCCBRK:
		/*
		 * RealPort doesn't support turning off a break unconditionally.
		 * The RealPort device will stop sending a break automatically
		 * after the specified time value that was sent when turning on
		 * the break.
		 */
		return 0;

<<<<<<< HEAD
=======
	case TIOCGSOFTCAR:
		return put_user(C_CLOCAL(tty) ? 1 : 0,
				(unsigned long __user *) arg);

>>>>>>> b0ab0236
	case TIOCMGET:
		rc = access_ok(VERIFY_WRITE, (void __user *) arg,
				 sizeof(unsigned int));
		if (rc == 0)
			return -EFAULT;
		return get_modem_info(ch, (unsigned int *) arg);

	case TIOCMBIS:
	case TIOCMBIC:
	case TIOCMSET:
		return set_modem_info(ch, cmd, (unsigned int *) arg);

	/*
	 * Here are any additional ioctl's that we want to implement
	 */

	case TCFLSH:
		/*
		 * The linux tty driver doesn't have a flush
		 * input routine for the driver, assuming all backed
		 * up data is in the line disc. buffers.  However,
		 * we all know that's not the case.  Here, we
		 * act on the ioctl, but then lie and say we didn't
		 * so the line discipline will process the flush
		 * also.
		 */
		rc = tty_check_change(tty);
		if (rc)
			return rc;

		switch (arg) {
		case TCIFLUSH:
		case TCIOFLUSH:
			/* only flush input if this is the only open unit */
			if (!IS_PRINT(MINOR(tty_devnum(tty)))) {
				ch->ch_rout = ch->ch_rin;
				ch->ch_send |= RR_RX_FLUSH;
				(ch->ch_nd)->nd_tx_work = 1;
				(ch->ch_nd)->nd_tx_ready = 1;
				wake_up_interruptible(&(ch->ch_nd)->nd_tx_waitq);
			}
			if (arg == TCIFLUSH)
				break;

		case TCOFLUSH: /* flush output, or the receive buffer */
			/*
			 * This is handled in the tty_ioctl.c code
			 * calling tty_flush_buffer
			 */
			break;

		default:
			/* POSIX.1 says return EINVAL if we got a bad arg */
			return -EINVAL;
		}
		/* pretend we didn't recognize this IOCTL */
		return -ENOIOCTLCMD;

#ifdef TIOCGETP
	case TIOCGETP:
#endif
	/*****************************************
	Linux		HPUX		Function
	TCSETA		TCSETA		- set the termios
	TCSETAF		TCSETAF		- wait for drain first, then set termios
	TCSETAW		TCSETAW		- wait for drain, flush the input queue, then set termios
	- looking at the tty_ioctl code, these command all call our
	tty_set_termios at the driver's end, when a TCSETA* is sent,
	it is expecting the tty to have a termio structure,
	NOT a termios structure.  These two structures differ in size
	and the tty_ioctl code does a conversion before processing them both.
	- we should treat the TCSETAW TCSETAF ioctls the same, and let
	the tty_ioctl code do the conversion stuff.

	TCSETS
	TCSETSF		(none)
	TCSETSW
	- the associated tty structure has a termios structure.
	*****************************************/

	case TCGETS:
	case TCGETA:
		return -ENOIOCTLCMD;

	case TCSETAW:
	case TCSETAF:
	case TCSETSF:
	case TCSETSW:
		/*
		 * The linux tty driver doesn't have a flush
		 * input routine for the driver, assuming all backed
		 * up data is in the line disc. buffers.  However,
		 * we all know that's not the case.  Here, we
		 * act on the ioctl, but then lie and say we didn't
		 * so the line discipline will process the flush
		 * also.
		 */

		/*
		 * Also, now that we have TXPrint, we have to check
		 * if this is the TXPrint device and the terminal
		 * device is open. If so, do NOT run check_change,
		 * as the terminal device is ALWAYS the parent.
		 */
		if (!IS_PRINT(MINOR(tty_devnum(tty))) ||
		    !ch->ch_tun.un_open_count) {
			rc = tty_check_change(tty);
			if (rc)
				return rc;
		}

		/* wait for all the characters in tbuf to drain */
		tty_wait_until_sent(tty, 0);

		if ((cmd == TCSETSF) || (cmd == TCSETAF)) {
			/* flush the contents of the rbuf queue */
			/* TODO:  check if this is print device? */
			ch->ch_send |= RR_RX_FLUSH;
			(ch->ch_nd)->nd_tx_ready = 1;
			(ch->ch_nd)->nd_tx_work = 1;
			wake_up_interruptible(&(ch->ch_nd)->nd_tx_waitq);
			/* do we need to do this?  just to be safe! */
			ch->ch_rout = ch->ch_rin;
		}

		/* pretend we didn't recognize this */
		return -ENOIOCTLCMD;

	case TCXONC:
		/*
		 * The Linux Line Discipline (LD) would do this for us if we
		 * let it, but we have the special firmware options to do this
		 * the "right way" regardless of hardware or software flow
		 * control so we'll do it outselves instead of letting the LD
		 * do it.
		 */
		rc = tty_check_change(tty);
		if (rc)
			return rc;

		switch (arg) {
		case TCOON:
			dgrp_tty_start(tty);
			return 0;
		case TCOOFF:
			dgrp_tty_stop(tty);
			return 0;
		case TCION:
			dgrp_tty_input_start(tty);
			return 0;
		case TCIOFF:
			dgrp_tty_input_stop(tty);
			return 0;
		default:
			return -EINVAL;
		}

	case DIGI_GETA:
		/* get information for ditty */
		if (copy_to_user((struct digi_struct __user *) arg,
				 &ch->ch_digi, sizeof(struct digi_struct)))
			return -EFAULT;
		break;

	case DIGI_SETAW:
	case DIGI_SETAF:
		/* wait for all the characters in tbuf to drain */
		tty_wait_until_sent(tty, 0);

		if (cmd == DIGI_SETAF) {
			/* flush the contents of the rbuf queue */
			/* send down a packet with RR_RX_FLUSH set */
			ch->ch_send |= RR_RX_FLUSH;
			(ch->ch_nd)->nd_tx_ready = 1;
			(ch->ch_nd)->nd_tx_work = 1;
			wake_up_interruptible(&(ch->ch_nd)->nd_tx_waitq);
			/* do we need to do this?  just to be safe! */
			ch->ch_rout = ch->ch_rin;
		}

		/* pretend we didn't recognize this */

	case DIGI_SETA:
		return dgrp_tty_digiseta(tty, (struct digi_struct *) arg);

	case DIGI_SEDELAY:
		return dgrp_tty_digisetedelay(tty, (int *) arg);

	case DIGI_GEDELAY:
		return dgrp_tty_digigetedelay(tty, (int *) arg);

	case DIGI_GETFLOW:
	case DIGI_GETAFLOW:
		if (cmd == (DIGI_GETFLOW)) {
			dflow.startc = tty->termios.c_cc[VSTART];
			dflow.stopc = tty->termios.c_cc[VSTOP];
		} else {
			dflow.startc = ch->ch_xxon;
			dflow.stopc = ch->ch_xxoff;
		}

		if (copy_to_user((char __user *)arg, &dflow, sizeof(dflow)))
			return -EFAULT;
		break;

	case DIGI_SETFLOW:
	case DIGI_SETAFLOW:

		if (copy_from_user(&dflow, (char __user *)arg, sizeof(dflow)))
			return -EFAULT;

		if (cmd == (DIGI_SETFLOW)) {
			tty->termios.c_cc[VSTART] = dflow.startc;
			tty->termios.c_cc[VSTOP] = dflow.stopc;
		} else {
			ch->ch_xxon = dflow.startc;
			ch->ch_xxoff = dflow.stopc;
		}
		break;

	case DIGI_GETCUSTOMBAUD:
		if (put_user(ch->ch_custom_speed, (unsigned int __user *) arg))
			return -EFAULT;
		break;

	case DIGI_SETCUSTOMBAUD:
	{
		int new_rate;

		if (get_user(new_rate, (unsigned int __user *) arg))
			return -EFAULT;
		dgrp_set_custom_speed(ch, new_rate);

		break;
	}

	default:
		return -ENOIOCTLCMD;
	}

	return 0;
}

/*
 *  This routine allows the tty driver to be notified when
 *  the device's termios setting have changed.  Note that we
 *  should be prepared to accept the case where old == NULL
 *  and try to do something rational.
 *
 *  So we need to make sure that our copies of ch_oflag,
 *  ch_clag, and ch_iflag reflect the tty->termios flags.
 */
static void dgrp_tty_set_termios(struct tty_struct *tty, struct ktermios *old)
{
	struct ktermios *ts;
	struct ch_struct *ch;
	struct un_struct *un;

	/* seems silly, but we have to check all these! */
	if (!tty)
		return;

	un = tty->driver_data;
	if (!un)
		return;

	ts = &tty->termios;

	ch = un->un_ch;
	if (!ch)
		return;

	drp_param(ch);

	/* the CLOCAL flag has just been set */
	if (!(old->c_cflag & CLOCAL) && C_CLOCAL(tty))
		wake_up_interruptible(&un->un_open_wait);
}


/*
 *	Throttle receiving data.  We just set a bit and stop reading
 *	data out of the channel buffer.  It will back up and the
 *	FEP will do whatever is necessary to stop the far end.
 */
static void dgrp_tty_throttle(struct tty_struct *tty)
{
	struct ch_struct *ch;

	if (!tty)
		return;

	ch = ((struct un_struct *) tty->driver_data)->un_ch;
	if (!ch)
		return;

	ch->ch_flag |= CH_RXSTOP;
}


static void dgrp_tty_unthrottle(struct tty_struct *tty)
{
	struct ch_struct *ch;

	if (!tty)
		return;

	ch = ((struct un_struct *) tty->driver_data)->un_ch;
	if (!ch)
		return;

	ch->ch_flag &= ~CH_RXSTOP;
}

/*
 *	Stop the transmitter
 */
static void dgrp_tty_stop(struct tty_struct *tty)
{
	struct ch_struct *ch;

	if (!tty)
		return;

	ch = ((struct un_struct *) tty->driver_data)->un_ch;
	if (!ch)
		return;

	ch->ch_send |= RR_TX_STOP;
	ch->ch_send &= ~RR_TX_START;

	/* make the change NOW! */
	(ch->ch_nd)->nd_tx_ready = 1;
	if (waitqueue_active(&(ch->ch_nd)->nd_tx_waitq))
		wake_up_interruptible(&(ch->ch_nd)->nd_tx_waitq);
}

/*
 *	Start the transmitter
 */
static void dgrp_tty_start(struct tty_struct *tty)
{
	struct ch_struct *ch;

	if (!tty)
		return;

	ch = ((struct un_struct *) tty->driver_data)->un_ch;
	if (!ch)
		return;

	/* TODO: don't do anything if the transmitter is not stopped */

	ch->ch_send |= RR_TX_START;
	ch->ch_send &= ~RR_TX_STOP;

	/* make the change NOW! */
	(ch->ch_nd)->nd_tx_ready = 1;
	(ch->ch_nd)->nd_tx_work = 1;
	if (waitqueue_active(&(ch->ch_nd)->nd_tx_waitq))
		wake_up_interruptible(&(ch->ch_nd)->nd_tx_waitq);

}

/*
 *	Stop the receiver
 */
static void dgrp_tty_input_stop(struct tty_struct *tty)
{
	struct ch_struct *ch;

	if (!tty)
		return;

	ch = ((struct un_struct *) tty->driver_data)->un_ch;
	if (!ch)
		return;

	ch->ch_send |= RR_RX_STOP;
	ch->ch_send &= ~RR_RX_START;
	(ch->ch_nd)->nd_tx_ready = 1;
	if (waitqueue_active(&(ch->ch_nd)->nd_tx_waitq))
		wake_up_interruptible(&(ch->ch_nd)->nd_tx_waitq);

}


static void dgrp_tty_send_xchar(struct tty_struct *tty, char c)
{
	struct un_struct *un;
	struct ch_struct *ch;

	if (!tty)
		return;

	un = tty->driver_data;
	if (!un)
		return;

	ch = un->un_ch;
	if (!ch)
		return;
	if (c == STOP_CHAR(tty))
		ch->ch_send |= RR_RX_STOP;
	else if (c == START_CHAR(tty))
		ch->ch_send |= RR_RX_START;

	ch->ch_nd->nd_tx_ready = 1;
	ch->ch_nd->nd_tx_work = 1;

	return;
}


static void dgrp_tty_input_start(struct tty_struct *tty)
{
	struct ch_struct *ch;

	if (!tty)
		return;

	ch = ((struct un_struct *) tty->driver_data)->un_ch;
	if (!ch)
		return;

	ch->ch_send |= RR_RX_START;
	ch->ch_send &= ~RR_RX_STOP;
	(ch->ch_nd)->nd_tx_ready = 1;
	(ch->ch_nd)->nd_tx_work = 1;
	if (waitqueue_active(&(ch->ch_nd)->nd_tx_waitq))
		wake_up_interruptible(&(ch->ch_nd)->nd_tx_waitq);

}


/*
 *	Hangup the port.  Like a close, but don't wait for output
 *	to drain.
 *
 *	How do we close all the channels that are open?
 */
static void dgrp_tty_hangup(struct tty_struct *tty)
{
	struct ch_struct *ch;
	struct nd_struct *nd;
	struct un_struct *un;

	if (!tty)
		return;

	un = tty->driver_data;
	if (!un)
		return;

	ch = un->un_ch;
	if (!ch)
		return;

	nd = ch->ch_nd;

	if (C_HUPCL(tty)) {
		/* LOWER DTR */
		ch->ch_mout &= ~DM_DTR;
		/* Don't do this here */
		/* ch->ch_flag |= CH_HANGUP; */
		ch->ch_nd->nd_tx_ready = 1;
		ch->ch_nd->nd_tx_work  = 1;
		if (waitqueue_active(&ch->ch_flag_wait))
			wake_up_interruptible(&ch->ch_flag_wait);
	}

}

/************************************************************************/
/*                                                                      */
/*       TTY Initialization/Cleanup Functions                           */
/*                                                                      */
/************************************************************************/

/*
 *	Uninitialize the TTY portion of the supplied node.  Free all
 *      memory and resources associated with this node.  Do it in reverse
 *      allocation order: this might possibly result in less fragmentation
 *      of memory, though I don't know this for sure.
 */
void
dgrp_tty_uninit(struct nd_struct *nd)
{
	unsigned int i;
	char id[3];

	ID_TO_CHAR(nd->nd_ID, id);

	if (nd->nd_ttdriver_flags & SERIAL_TTDRV_REG) {
		tty_unregister_driver(nd->nd_serial_ttdriver);

		kfree(nd->nd_serial_ttdriver->ttys);
		nd->nd_serial_ttdriver->ttys = NULL;

		put_tty_driver(nd->nd_serial_ttdriver);
		nd->nd_ttdriver_flags &= ~SERIAL_TTDRV_REG;
	}

	if (nd->nd_ttdriver_flags & CALLOUT_TTDRV_REG) {
		tty_unregister_driver(nd->nd_callout_ttdriver);

		kfree(nd->nd_callout_ttdriver->ttys);
		nd->nd_callout_ttdriver->ttys = NULL;

		put_tty_driver(nd->nd_callout_ttdriver);
		nd->nd_ttdriver_flags &= ~CALLOUT_TTDRV_REG;
	}

	if (nd->nd_ttdriver_flags & XPRINT_TTDRV_REG) {
		tty_unregister_driver(nd->nd_xprint_ttdriver);

		kfree(nd->nd_xprint_ttdriver->ttys);
		nd->nd_xprint_ttdriver->ttys = NULL;

		put_tty_driver(nd->nd_xprint_ttdriver);
		nd->nd_ttdriver_flags &= ~XPRINT_TTDRV_REG;
	}
	for (i = 0; i < CHAN_MAX; i++)
		tty_port_destroy(&nd->nd_chan[i].port);
}



/*
 *     Initialize the TTY portion of the supplied node.
 */
int
dgrp_tty_init(struct nd_struct *nd)
{
	char id[3];
	int  rc;
	int  i;

	ID_TO_CHAR(nd->nd_ID, id);

	/*
	 *  Initialize the TTDRIVER structures.
	 */

	nd->nd_serial_ttdriver = alloc_tty_driver(CHAN_MAX);
	if (!nd->nd_serial_ttdriver)
		return -ENOMEM;

	sprintf(nd->nd_serial_name,  "tty_dgrp_%s_", id);

	nd->nd_serial_ttdriver->owner = THIS_MODULE;
	nd->nd_serial_ttdriver->name = nd->nd_serial_name;
	nd->nd_serial_ttdriver->name_base = 0;
	nd->nd_serial_ttdriver->major = 0;
	nd->nd_serial_ttdriver->minor_start = 0;
	nd->nd_serial_ttdriver->type = TTY_DRIVER_TYPE_SERIAL;
	nd->nd_serial_ttdriver->subtype = SERIAL_TYPE_NORMAL;
	nd->nd_serial_ttdriver->init_termios = DefaultTermios;
	nd->nd_serial_ttdriver->driver_name = "dgrp";
	nd->nd_serial_ttdriver->flags = (TTY_DRIVER_REAL_RAW |
					 TTY_DRIVER_DYNAMIC_DEV |
					 TTY_DRIVER_HARDWARE_BREAK);

	/* The kernel wants space to store pointers to tty_structs. */
	nd->nd_serial_ttdriver->ttys =
		kzalloc(CHAN_MAX * sizeof(struct tty_struct *), GFP_KERNEL);
	if (!nd->nd_serial_ttdriver->ttys)
		return -ENOMEM;

	tty_set_operations(nd->nd_serial_ttdriver, &dgrp_tty_ops);

	if (!(nd->nd_ttdriver_flags & SERIAL_TTDRV_REG)) {
		/*
		 *   Register tty devices
		 */
		rc = tty_register_driver(nd->nd_serial_ttdriver);
		if (rc < 0) {
			/*
			 * If errno is EBUSY, this means there are no more
			 * slots available to have us auto-majored.
			 * (Which is currently supported up to 256)
			 *
			 * We can still request majors above 256,
			 * we just have to do it manually.
			 */
			if (rc == -EBUSY) {
				int i;
				int max_majors = 1U << (32 - MINORBITS);
				for (i = 256; i < max_majors; i++) {
					nd->nd_serial_ttdriver->major = i;
					rc = tty_register_driver(nd->nd_serial_ttdriver);
					if (rc >= 0)
						break;
				}
				/* Really fail now, since we ran out
				 * of majors to try. */
				if (i == max_majors)
					return rc;

			} else {
				return rc;
			}
		}
		nd->nd_ttdriver_flags |= SERIAL_TTDRV_REG;
	}

	nd->nd_callout_ttdriver = alloc_tty_driver(CHAN_MAX);
	if (!nd->nd_callout_ttdriver)
		return -ENOMEM;

	sprintf(nd->nd_callout_name, "cu_dgrp_%s_",  id);

	nd->nd_callout_ttdriver->owner = THIS_MODULE;
	nd->nd_callout_ttdriver->name = nd->nd_callout_name;
	nd->nd_callout_ttdriver->name_base = 0;
	nd->nd_callout_ttdriver->major = nd->nd_serial_ttdriver->major;
	nd->nd_callout_ttdriver->minor_start = 0x40;
	nd->nd_callout_ttdriver->type = TTY_DRIVER_TYPE_SERIAL;
	nd->nd_callout_ttdriver->subtype = SERIAL_TYPE_CALLOUT;
	nd->nd_callout_ttdriver->init_termios = DefaultTermios;
	nd->nd_callout_ttdriver->driver_name = "dgrp";
	nd->nd_callout_ttdriver->flags = (TTY_DRIVER_REAL_RAW |
					  TTY_DRIVER_DYNAMIC_DEV |
					  TTY_DRIVER_HARDWARE_BREAK);

	/* The kernel wants space to store pointers to tty_structs. */
	nd->nd_callout_ttdriver->ttys =
		kzalloc(CHAN_MAX * sizeof(struct tty_struct *), GFP_KERNEL);
	if (!nd->nd_callout_ttdriver->ttys)
		return -ENOMEM;

	tty_set_operations(nd->nd_callout_ttdriver, &dgrp_tty_ops);

	if (dgrp_register_cudevices) {
		if (!(nd->nd_ttdriver_flags & CALLOUT_TTDRV_REG)) {
			/*
			 *   Register cu devices
			 */
			rc = tty_register_driver(nd->nd_callout_ttdriver);
			if (rc < 0)
				return rc;
			nd->nd_ttdriver_flags |= CALLOUT_TTDRV_REG;
		}
	}


	nd->nd_xprint_ttdriver = alloc_tty_driver(CHAN_MAX);
	if (!nd->nd_xprint_ttdriver)
		return -ENOMEM;

	sprintf(nd->nd_xprint_name,  "pr_dgrp_%s_", id);

	nd->nd_xprint_ttdriver->owner = THIS_MODULE;
	nd->nd_xprint_ttdriver->name = nd->nd_xprint_name;
	nd->nd_xprint_ttdriver->name_base = 0;
	nd->nd_xprint_ttdriver->major = nd->nd_serial_ttdriver->major;
	nd->nd_xprint_ttdriver->minor_start = 0x80;
	nd->nd_xprint_ttdriver->type = TTY_DRIVER_TYPE_SERIAL;
	nd->nd_xprint_ttdriver->subtype = SERIAL_TYPE_XPRINT;
	nd->nd_xprint_ttdriver->init_termios = DefaultTermios;
	nd->nd_xprint_ttdriver->driver_name = "dgrp";
	nd->nd_xprint_ttdriver->flags = (TTY_DRIVER_REAL_RAW |
					 TTY_DRIVER_DYNAMIC_DEV |
					 TTY_DRIVER_HARDWARE_BREAK);

	/* The kernel wants space to store pointers to tty_structs. */
	nd->nd_xprint_ttdriver->ttys =
		kzalloc(CHAN_MAX * sizeof(struct tty_struct *), GFP_KERNEL);
	if (!nd->nd_xprint_ttdriver->ttys)
		return -ENOMEM;

	tty_set_operations(nd->nd_xprint_ttdriver, &dgrp_tty_ops);

	if (dgrp_register_prdevices) {
		if (!(nd->nd_ttdriver_flags & XPRINT_TTDRV_REG)) {
			/*
			 *   Register transparent print devices
			 */
			rc = tty_register_driver(nd->nd_xprint_ttdriver);
			if (rc < 0)
				return rc;
			nd->nd_ttdriver_flags |= XPRINT_TTDRV_REG;
		}
	}

	for (i = 0; i < CHAN_MAX; i++) {
		struct ch_struct *ch = nd->nd_chan + i;

		ch->ch_nd = nd;
		ch->ch_digi = digi_init;
		ch->ch_edelay = 100;
		ch->ch_custom_speed = 0;
		ch->ch_portnum = i;
		ch->ch_tun.un_ch = ch;
		ch->ch_pun.un_ch = ch;
		ch->ch_tun.un_type = SERIAL_TYPE_NORMAL;
		ch->ch_pun.un_type = SERIAL_TYPE_XPRINT;

		init_waitqueue_head(&(ch->ch_flag_wait));
		init_waitqueue_head(&(ch->ch_sleep));

		init_waitqueue_head(&(ch->ch_tun.un_open_wait));
		init_waitqueue_head(&(ch->ch_tun.un_close_wait));

		init_waitqueue_head(&(ch->ch_pun.un_open_wait));
		init_waitqueue_head(&(ch->ch_pun.un_close_wait));
		tty_port_init(&ch->port);
	}
	return 0;
}<|MERGE_RESOLUTION|>--- conflicted
+++ resolved
@@ -2614,13 +2614,6 @@
 		 */
 		return 0;
 
-<<<<<<< HEAD
-=======
-	case TIOCGSOFTCAR:
-		return put_user(C_CLOCAL(tty) ? 1 : 0,
-				(unsigned long __user *) arg);
-
->>>>>>> b0ab0236
 	case TIOCMGET:
 		rc = access_ok(VERIFY_WRITE, (void __user *) arg,
 				 sizeof(unsigned int));

--- conflicted
+++ resolved
@@ -89,98 +89,6 @@
 };
 
 /*
-<<<<<<< HEAD
- *
- * USB Host Resource Definition
- *
- */
-
-static struct resource ehci_resources[] = {
-	{
-		.parent = &asic_resource,
-		.start  = 0,
-		.end    = 0xff,
-		.flags  = IORESOURCE_MEM,
-	},
-	{
-		.start  = irq_usbehci,
-		.end    = irq_usbehci,
-		.flags  = IORESOURCE_IRQ,
-	},
-};
-
-static u64 ehci_dmamask = DMA_BIT_MASK(32);
-
-static struct platform_device ehci_device = {
-	.name = "powertv-ehci",
-	.id = 0,
-	.num_resources = 2,
-	.resource = ehci_resources,
-	.dev = {
-		.dma_mask = &ehci_dmamask,
-		.coherent_dma_mask = DMA_BIT_MASK(32),
-	},
-};
-
-static struct resource ohci_resources[] = {
-	{
-		.parent = &asic_resource,
-		.start  = 0,
-		.end    = 0xff,
-		.flags  = IORESOURCE_MEM,
-	},
-	{
-		.start  = irq_usbohci,
-		.end    = irq_usbohci,
-		.flags  = IORESOURCE_IRQ,
-	},
-};
-
-static u64 ohci_dmamask = DMA_BIT_MASK(32);
-
-static struct platform_device ohci_device = {
-	.name = "powertv-ohci",
-	.id = 0,
-	.num_resources = 2,
-	.resource = ohci_resources,
-	.dev = {
-		.dma_mask = &ohci_dmamask,
-		.coherent_dma_mask = DMA_BIT_MASK(32),
-	},
-};
-
-static struct platform_device *platform_devices[] = {
-	&ehci_device,
-	&ohci_device,
-};
-
-/*
- *
- * Platform Configuration and Device Initialization
- *
- */
-static void __init fs_update(int pe, int md, int sdiv, int disable_div_by_3)
-{
-	int en_prg, byp, pwr, nsb, val;
-	int sout;
-
-	sout = 1;
-	en_prg = 1;
-	byp = 0;
-	nsb = 1;
-	pwr = 1;
-
-	val = ((sdiv << 29) | (md << 24) | (pe<<8) | (sout<<3) | (byp<<2) |
-		(nsb<<1) | (disable_div_by_3<<5));
-
-	asic_write(val, fs432x4b4_usb_ctl);
-	asic_write(val | (en_prg<<4), fs432x4b4_usb_ctl);
-	asic_write(val | (en_prg<<4) | pwr, fs432x4b4_usb_ctl);
-}
-
-/*
-=======
->>>>>>> fc1caf6e
  * Allow override of bootloader-specified model
  * Returns zero on success, a negative errno value on failure.  This parameter
  * allows overriding of the bootloader-specified model.

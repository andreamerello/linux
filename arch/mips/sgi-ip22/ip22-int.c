/*
 * ip22-int.c: Routines for generic manipulation of the INT[23] ASIC
 *             found on INDY and Indigo2 workstations.
 *
 * Copyright (C) 1996 David S. Miller (dm@engr.sgi.com)
 * Copyright (C) 1997, 1998 Ralf Baechle (ralf@gnu.org)
 * Copyright (C) 1999 Andrew R. Baker (andrewb@uab.edu)
 *                    - Indigo2 changes
 *                    - Interrupt handling fixes
 * Copyright (C) 2001, 2003 Ladislav Michl (ladis@linux-mips.org)
 */
#include <linux/types.h>
#include <linux/init.h>
#include <linux/kernel_stat.h>
#include <linux/interrupt.h>

#include <asm/irq_cpu.h>
#include <asm/sgi/hpc3.h>
#include <asm/sgi/ip22.h>

/* So far nothing hangs here */
#undef USE_LIO3_IRQ

struct sgint_regs *sgint;

static char lc0msk_to_irqnr[256];
static char lc1msk_to_irqnr[256];
static char lc2msk_to_irqnr[256];
static char lc3msk_to_irqnr[256];

extern int ip22_eisa_init(void);

static void enable_local0_irq(unsigned int irq)
{
	/* don't allow mappable interrupt to be enabled from setup_irq,
	 * we have our own way to do so */
	if (irq != SGI_MAP_0_IRQ)
		sgint->imask0 |= (1 << (irq - SGINT_LOCAL0));
}

static void disable_local0_irq(unsigned int irq)
{
	sgint->imask0 &= ~(1 << (irq - SGINT_LOCAL0));
}

static struct irq_chip ip22_local0_irq_type = {
	.name		= "IP22 local 0",
	.ack		= disable_local0_irq,
	.mask		= disable_local0_irq,
	.mask_ack	= disable_local0_irq,
	.unmask		= enable_local0_irq,
};

static void enable_local1_irq(unsigned int irq)
{
	/* don't allow mappable interrupt to be enabled from setup_irq,
	 * we have our own way to do so */
	if (irq != SGI_MAP_1_IRQ)
		sgint->imask1 |= (1 << (irq - SGINT_LOCAL1));
}

static void disable_local1_irq(unsigned int irq)
{
	sgint->imask1 &= ~(1 << (irq - SGINT_LOCAL1));
}

static struct irq_chip ip22_local1_irq_type = {
	.name		= "IP22 local 1",
	.ack		= disable_local1_irq,
	.mask		= disable_local1_irq,
	.mask_ack	= disable_local1_irq,
	.unmask		= enable_local1_irq,
};

static void enable_local2_irq(unsigned int irq)
{
	sgint->imask0 |= (1 << (SGI_MAP_0_IRQ - SGINT_LOCAL0));
	sgint->cmeimask0 |= (1 << (irq - SGINT_LOCAL2));
}

static void disable_local2_irq(unsigned int irq)
{
	sgint->cmeimask0 &= ~(1 << (irq - SGINT_LOCAL2));
	if (!sgint->cmeimask0)
		sgint->imask0 &= ~(1 << (SGI_MAP_0_IRQ - SGINT_LOCAL0));
}

static struct irq_chip ip22_local2_irq_type = {
	.name		= "IP22 local 2",
	.ack		= disable_local2_irq,
	.mask		= disable_local2_irq,
	.mask_ack	= disable_local2_irq,
	.unmask		= enable_local2_irq,
};

static void enable_local3_irq(unsigned int irq)
{
	sgint->imask1 |= (1 << (SGI_MAP_1_IRQ - SGINT_LOCAL1));
	sgint->cmeimask1 |= (1 << (irq - SGINT_LOCAL3));
}

static void disable_local3_irq(unsigned int irq)
{
	sgint->cmeimask1 &= ~(1 << (irq - SGINT_LOCAL3));
	if (!sgint->cmeimask1)
		sgint->imask1 &= ~(1 << (SGI_MAP_1_IRQ - SGINT_LOCAL1));
}

static struct irq_chip ip22_local3_irq_type = {
	.name		= "IP22 local 3",
	.ack		= disable_local3_irq,
	.mask		= disable_local3_irq,
	.mask_ack	= disable_local3_irq,
	.unmask		= enable_local3_irq,
};

static void indy_local0_irqdispatch(void)
{
	u8 mask = sgint->istat0 & sgint->imask0;
	u8 mask2;
	int irq;

	if (mask & SGINT_ISTAT0_LIO2) {
		mask2 = sgint->vmeistat & sgint->cmeimask0;
		irq = lc2msk_to_irqnr[mask2];
	} else
		irq = lc0msk_to_irqnr[mask];

	/* if irq == 0, then the interrupt has already been cleared */
	if (irq)
		do_IRQ(irq);
}

static void indy_local1_irqdispatch(void)
{
	u8 mask = sgint->istat1 & sgint->imask1;
	u8 mask2;
	int irq;

	if (mask & SGINT_ISTAT1_LIO3) {
		mask2 = sgint->vmeistat & sgint->cmeimask1;
		irq = lc3msk_to_irqnr[mask2];
	} else
		irq = lc1msk_to_irqnr[mask];

	/* if irq == 0, then the interrupt has already been cleared */
	if (irq)
		do_IRQ(irq);
}

extern void ip22_be_interrupt(int irq);

static void indy_buserror_irq(void)
{
	int irq = SGI_BUSERR_IRQ;
	struct irq_desc *desc = irq_to_desc(irq);

	irq_enter();
<<<<<<< HEAD
	kstat_incr_irqs_this_cpu(irq, desc);
=======
	kstat_incr_irqs_this_cpu(irq, irq_to_desc(irq));
>>>>>>> 07d43ba9
	ip22_be_interrupt(irq);
	irq_exit();
}

static struct irqaction local0_cascade = {
	.handler	= no_action,
	.flags		= IRQF_DISABLED,
	.name		= "local0 cascade",
};

static struct irqaction local1_cascade = {
	.handler	= no_action,
	.flags		= IRQF_DISABLED,
	.name		= "local1 cascade",
};

static struct irqaction buserr = {
	.handler	= no_action,
	.flags		= IRQF_DISABLED,
	.name		= "Bus Error",
};

static struct irqaction map0_cascade = {
	.handler	= no_action,
	.flags		= IRQF_DISABLED,
	.name		= "mapable0 cascade",
};

#ifdef USE_LIO3_IRQ
static struct irqaction map1_cascade = {
	.handler	= no_action,
	.flags		= IRQF_DISABLED,
	.name		= "mapable1 cascade",
};
#define SGI_INTERRUPTS	SGINT_END
#else
#define SGI_INTERRUPTS	SGINT_LOCAL3
#endif

extern void indy_8254timer_irq(void);

/*
 * IRQs on the INDY look basically (barring software IRQs which we don't use
 * at all) like:
 *
 *	MIPS IRQ	Source
 *      --------        ------
 *             0	Software (ignored)
 *             1        Software (ignored)
 *             2        Local IRQ level zero
 *             3        Local IRQ level one
 *             4        8254 Timer zero
 *             5        8254 Timer one
 *             6        Bus Error
 *             7        R4k timer (what we use)
 *
 * We handle the IRQ according to _our_ priority which is:
 *
 * Highest ----     R4k Timer
 *                  Local IRQ zero
 *                  Local IRQ one
 *                  Bus Error
 *                  8254 Timer zero
 * Lowest  ----     8254 Timer one
 *
 * then we just return, if multiple IRQs are pending then we will just take
 * another exception, big deal.
 */

asmlinkage void plat_irq_dispatch(void)
{
	unsigned int pending = read_c0_status() & read_c0_cause();

	/*
	 * First we check for r4k counter/timer IRQ.
	 */
	if (pending & CAUSEF_IP7)
		do_IRQ(SGI_TIMER_IRQ);
	else if (pending & CAUSEF_IP2)
		indy_local0_irqdispatch();
	else if (pending & CAUSEF_IP3)
		indy_local1_irqdispatch();
	else if (pending & CAUSEF_IP6)
		indy_buserror_irq();
	else if (pending & (CAUSEF_IP4 | CAUSEF_IP5))
		indy_8254timer_irq();
}

void __init arch_init_irq(void)
{
	int i;

	/* Init local mask --> irq tables. */
	for (i = 0; i < 256; i++) {
		if (i & 0x80) {
			lc0msk_to_irqnr[i] = SGINT_LOCAL0 + 7;
			lc1msk_to_irqnr[i] = SGINT_LOCAL1 + 7;
			lc2msk_to_irqnr[i] = SGINT_LOCAL2 + 7;
			lc3msk_to_irqnr[i] = SGINT_LOCAL3 + 7;
		} else if (i & 0x40) {
			lc0msk_to_irqnr[i] = SGINT_LOCAL0 + 6;
			lc1msk_to_irqnr[i] = SGINT_LOCAL1 + 6;
			lc2msk_to_irqnr[i] = SGINT_LOCAL2 + 6;
			lc3msk_to_irqnr[i] = SGINT_LOCAL3 + 6;
		} else if (i & 0x20) {
			lc0msk_to_irqnr[i] = SGINT_LOCAL0 + 5;
			lc1msk_to_irqnr[i] = SGINT_LOCAL1 + 5;
			lc2msk_to_irqnr[i] = SGINT_LOCAL2 + 5;
			lc3msk_to_irqnr[i] = SGINT_LOCAL3 + 5;
		} else if (i & 0x10) {
			lc0msk_to_irqnr[i] = SGINT_LOCAL0 + 4;
			lc1msk_to_irqnr[i] = SGINT_LOCAL1 + 4;
			lc2msk_to_irqnr[i] = SGINT_LOCAL2 + 4;
			lc3msk_to_irqnr[i] = SGINT_LOCAL3 + 4;
		} else if (i & 0x08) {
			lc0msk_to_irqnr[i] = SGINT_LOCAL0 + 3;
			lc1msk_to_irqnr[i] = SGINT_LOCAL1 + 3;
			lc2msk_to_irqnr[i] = SGINT_LOCAL2 + 3;
			lc3msk_to_irqnr[i] = SGINT_LOCAL3 + 3;
		} else if (i & 0x04) {
			lc0msk_to_irqnr[i] = SGINT_LOCAL0 + 2;
			lc1msk_to_irqnr[i] = SGINT_LOCAL1 + 2;
			lc2msk_to_irqnr[i] = SGINT_LOCAL2 + 2;
			lc3msk_to_irqnr[i] = SGINT_LOCAL3 + 2;
		} else if (i & 0x02) {
			lc0msk_to_irqnr[i] = SGINT_LOCAL0 + 1;
			lc1msk_to_irqnr[i] = SGINT_LOCAL1 + 1;
			lc2msk_to_irqnr[i] = SGINT_LOCAL2 + 1;
			lc3msk_to_irqnr[i] = SGINT_LOCAL3 + 1;
		} else if (i & 0x01) {
			lc0msk_to_irqnr[i] = SGINT_LOCAL0 + 0;
			lc1msk_to_irqnr[i] = SGINT_LOCAL1 + 0;
			lc2msk_to_irqnr[i] = SGINT_LOCAL2 + 0;
			lc3msk_to_irqnr[i] = SGINT_LOCAL3 + 0;
		} else {
			lc0msk_to_irqnr[i] = 0;
			lc1msk_to_irqnr[i] = 0;
			lc2msk_to_irqnr[i] = 0;
			lc3msk_to_irqnr[i] = 0;
		}
	}

	/* Mask out all interrupts. */
	sgint->imask0 = 0;
	sgint->imask1 = 0;
	sgint->cmeimask0 = 0;
	sgint->cmeimask1 = 0;

	/* init CPU irqs */
	mips_cpu_irq_init();

	for (i = SGINT_LOCAL0; i < SGI_INTERRUPTS; i++) {
		struct irq_chip *handler;

		if (i < SGINT_LOCAL1)
			handler		= &ip22_local0_irq_type;
		else if (i < SGINT_LOCAL2)
			handler		= &ip22_local1_irq_type;
		else if (i < SGINT_LOCAL3)
			handler		= &ip22_local2_irq_type;
		else
			handler		= &ip22_local3_irq_type;

		set_irq_chip_and_handler(i, handler, handle_level_irq);
	}

	/* vector handler. this register the IRQ as non-sharable */
	setup_irq(SGI_LOCAL_0_IRQ, &local0_cascade);
	setup_irq(SGI_LOCAL_1_IRQ, &local1_cascade);
	setup_irq(SGI_BUSERR_IRQ, &buserr);

	/* cascade in cascade. i love Indy ;-) */
	setup_irq(SGI_MAP_0_IRQ, &map0_cascade);
#ifdef USE_LIO3_IRQ
	setup_irq(SGI_MAP_1_IRQ, &map1_cascade);
#endif

#ifdef CONFIG_EISA
	if (ip22_is_fullhouse())	/* Only Indigo-2 has EISA stuff */
		ip22_eisa_init();
#endif
}<|MERGE_RESOLUTION|>--- conflicted
+++ resolved
@@ -153,14 +153,9 @@
 static void indy_buserror_irq(void)
 {
 	int irq = SGI_BUSERR_IRQ;
-	struct irq_desc *desc = irq_to_desc(irq);
 
 	irq_enter();
-<<<<<<< HEAD
-	kstat_incr_irqs_this_cpu(irq, desc);
-=======
 	kstat_incr_irqs_this_cpu(irq, irq_to_desc(irq));
->>>>>>> 07d43ba9
 	ip22_be_interrupt(irq);
 	irq_exit();
 }

/*
 *  Atheros AR71XX/AR724X/AR913X specific setup
 *
 *  Copyright (C) 2010-2011 Jaiganesh Narayanan <jnarayanan@atheros.com>
 *  Copyright (C) 2008-2011 Gabor Juhos <juhosg@openwrt.org>
 *  Copyright (C) 2008 Imre Kaloz <kaloz@openwrt.org>
 *
 *  Parts of this file are based on Atheros' 2.6.15/2.6.31 BSP
 *
 *  This program is free software; you can redistribute it and/or modify it
 *  under the terms of the GNU General Public License version 2 as published
 *  by the Free Software Foundation.
 */

#include <linux/kernel.h>
#include <linux/init.h>
#include <linux/bootmem.h>
#include <linux/err.h>
#include <linux/clk.h>
#include <linux/clk-provider.h>
#include <linux/of_platform.h>
#include <linux/of_fdt.h>

#include <asm/bootinfo.h>
#include <asm/idle.h>
#include <asm/time.h>		/* for mips_hpt_frequency */
#include <asm/reboot.h>		/* for _machine_{restart,halt} */
#include <asm/mips_machine.h>
#include <asm/prom.h>
#include <asm/fw/fw.h>

#include <asm/mach-ath79/ath79.h>
#include <asm/mach-ath79/ar71xx_regs.h>
#include "common.h"
#include "dev-common.h"
#include "machtypes.h"

#define ATH79_SYS_TYPE_LEN	64

static char ath79_sys_type[ATH79_SYS_TYPE_LEN];

static void ath79_restart(char *command)
{
	ath79_device_reset_set(AR71XX_RESET_FULL_CHIP);
	for (;;)
		if (cpu_wait)
			cpu_wait();
}

static void ath79_halt(void)
{
	while (1)
		cpu_wait();
}

static void __init ath79_detect_sys_type(void)
{
	char *chip = "????";
	u32 id;
	u32 major;
	u32 minor;
	u32 rev = 0;

	id = ath79_reset_rr(AR71XX_RESET_REG_REV_ID);
	major = id & REV_ID_MAJOR_MASK;

	switch (major) {
	case REV_ID_MAJOR_AR71XX:
		minor = id & AR71XX_REV_ID_MINOR_MASK;
		rev = id >> AR71XX_REV_ID_REVISION_SHIFT;
		rev &= AR71XX_REV_ID_REVISION_MASK;
		switch (minor) {
		case AR71XX_REV_ID_MINOR_AR7130:
			ath79_soc = ATH79_SOC_AR7130;
			chip = "7130";
			break;

		case AR71XX_REV_ID_MINOR_AR7141:
			ath79_soc = ATH79_SOC_AR7141;
			chip = "7141";
			break;

		case AR71XX_REV_ID_MINOR_AR7161:
			ath79_soc = ATH79_SOC_AR7161;
			chip = "7161";
			break;
		}
		break;

	case REV_ID_MAJOR_AR7240:
		ath79_soc = ATH79_SOC_AR7240;
		chip = "7240";
		rev = id & AR724X_REV_ID_REVISION_MASK;
		break;

	case REV_ID_MAJOR_AR7241:
		ath79_soc = ATH79_SOC_AR7241;
		chip = "7241";
		rev = id & AR724X_REV_ID_REVISION_MASK;
		break;

	case REV_ID_MAJOR_AR7242:
		ath79_soc = ATH79_SOC_AR7242;
		chip = "7242";
		rev = id & AR724X_REV_ID_REVISION_MASK;
		break;

	case REV_ID_MAJOR_AR913X:
		minor = id & AR913X_REV_ID_MINOR_MASK;
		rev = id >> AR913X_REV_ID_REVISION_SHIFT;
		rev &= AR913X_REV_ID_REVISION_MASK;
		switch (minor) {
		case AR913X_REV_ID_MINOR_AR9130:
			ath79_soc = ATH79_SOC_AR9130;
			chip = "9130";
			break;

		case AR913X_REV_ID_MINOR_AR9132:
			ath79_soc = ATH79_SOC_AR9132;
			chip = "9132";
			break;
		}
		break;

	case REV_ID_MAJOR_AR9330:
		ath79_soc = ATH79_SOC_AR9330;
		chip = "9330";
		rev = id & AR933X_REV_ID_REVISION_MASK;
		break;

	case REV_ID_MAJOR_AR9331:
		ath79_soc = ATH79_SOC_AR9331;
		chip = "9331";
		rev = id & AR933X_REV_ID_REVISION_MASK;
		break;

	case REV_ID_MAJOR_AR9341:
		ath79_soc = ATH79_SOC_AR9341;
		chip = "9341";
		rev = id & AR934X_REV_ID_REVISION_MASK;
		break;

	case REV_ID_MAJOR_AR9342:
		ath79_soc = ATH79_SOC_AR9342;
		chip = "9342";
		rev = id & AR934X_REV_ID_REVISION_MASK;
		break;

	case REV_ID_MAJOR_AR9344:
		ath79_soc = ATH79_SOC_AR9344;
		chip = "9344";
		rev = id & AR934X_REV_ID_REVISION_MASK;
		break;

	case REV_ID_MAJOR_QCA9556:
		ath79_soc = ATH79_SOC_QCA9556;
		chip = "9556";
		rev = id & QCA955X_REV_ID_REVISION_MASK;
		break;

	case REV_ID_MAJOR_QCA9558:
		ath79_soc = ATH79_SOC_QCA9558;
		chip = "9558";
		rev = id & QCA955X_REV_ID_REVISION_MASK;
		break;

	default:
		panic("ath79: unknown SoC, id:0x%08x", id);
	}

	ath79_soc_rev = rev;

	if (soc_is_qca955x())
		sprintf(ath79_sys_type, "Qualcomm Atheros QCA%s rev %u",
			chip, rev);
	else
		sprintf(ath79_sys_type, "Atheros AR%s rev %u", chip, rev);
	pr_info("SoC: %s\n", ath79_sys_type);
}

const char *get_system_type(void)
{
	return ath79_sys_type;
}

int get_c0_perfcount_int(void)
{
	return ATH79_MISC_IRQ(5);
}
EXPORT_SYMBOL_GPL(get_c0_perfcount_int);

unsigned int get_c0_compare_int(void)
{
	return CP0_LEGACY_COMPARE_IRQ;
}

void __init plat_mem_setup(void)
{
	unsigned long fdt_start;

	set_io_port_base(KSEG1);

	/* Get the position of the FDT passed by the bootloader */
	fdt_start = fw_getenvl("fdt_start");
	if (fdt_start)
		__dt_setup_arch((void *)KSEG0ADDR(fdt_start));
	else if (fw_arg0 == -2)
		__dt_setup_arch((void *)KSEG0ADDR(fw_arg1));

	if (mips_machtype != ATH79_MACH_GENERIC_OF) {
		ath79_reset_base = ioremap_nocache(AR71XX_RESET_BASE,
						   AR71XX_RESET_SIZE);
		ath79_pll_base = ioremap_nocache(AR71XX_PLL_BASE,
						 AR71XX_PLL_SIZE);
		ath79_detect_sys_type();
		ath79_ddr_ctrl_init();

		detect_memory_region(0, ATH79_MEM_SIZE_MIN, ATH79_MEM_SIZE_MAX);

		/* OF machines should use the reset driver */
		_machine_restart = ath79_restart;
<<<<<<< HEAD
	}	
=======
	}
>>>>>>> 03b979dd

	_machine_halt = ath79_halt;
	pm_power_off = ath79_halt;
}

static void __init ath79_of_plat_time_init(void)
{
	struct device_node *np;
	struct clk *clk;
	unsigned long cpu_clk_rate;

	of_clk_init(NULL);

	np = of_get_cpu_node(0, NULL);
	if (!np) {
		pr_err("Failed to get CPU node\n");
		return;
	}

	clk = of_clk_get(np, 0);
	if (IS_ERR(clk)) {
		pr_err("Failed to get CPU clock: %ld\n", PTR_ERR(clk));
		return;
	}

	cpu_clk_rate = clk_get_rate(clk);

	pr_info("CPU clock: %lu.%03lu MHz\n",
		cpu_clk_rate / 1000000, (cpu_clk_rate / 1000) % 1000);

	mips_hpt_frequency = cpu_clk_rate / 2;

	clk_put(clk);
}

void __init plat_time_init(void)
{
	unsigned long cpu_clk_rate;
	unsigned long ahb_clk_rate;
	unsigned long ddr_clk_rate;
	unsigned long ref_clk_rate;

	if (IS_ENABLED(CONFIG_OF) && mips_machtype == ATH79_MACH_GENERIC_OF) {
		ath79_of_plat_time_init();
		return;
	}

	ath79_clocks_init();

	cpu_clk_rate = ath79_get_sys_clk_rate("cpu");
	ahb_clk_rate = ath79_get_sys_clk_rate("ahb");
	ddr_clk_rate = ath79_get_sys_clk_rate("ddr");
	ref_clk_rate = ath79_get_sys_clk_rate("ref");

	pr_info("Clocks: CPU:%lu.%03luMHz, DDR:%lu.%03luMHz, AHB:%lu.%03luMHz, Ref:%lu.%03luMHz\n",
		cpu_clk_rate / 1000000, (cpu_clk_rate / 1000) % 1000,
		ddr_clk_rate / 1000000, (ddr_clk_rate / 1000) % 1000,
		ahb_clk_rate / 1000000, (ahb_clk_rate / 1000) % 1000,
		ref_clk_rate / 1000000, (ref_clk_rate / 1000) % 1000);

	mips_hpt_frequency = cpu_clk_rate / 2;
}

static int __init ath79_setup(void)
{
	of_platform_populate(NULL, of_default_bus_match_table, NULL, NULL);
	if  (mips_machtype == ATH79_MACH_GENERIC_OF)
		return 0;

	ath79_gpio_init();
	ath79_register_uart();
	ath79_register_wdt();

	mips_machine_setup();

	return 0;
}

arch_initcall(ath79_setup);

void __init device_tree_init(void)
{
	unflatten_and_copy_device_tree();
}

MIPS_MACHINE(ATH79_MACH_GENERIC,
	     "Generic",
	     "Generic AR71XX/AR724X/AR913X based board",
	     NULL);

MIPS_MACHINE(ATH79_MACH_GENERIC_OF,
	     "DTB",
	     "Generic AR71XX/AR724X/AR913X based board (DT)",
	     NULL);<|MERGE_RESOLUTION|>--- conflicted
+++ resolved
@@ -219,11 +219,7 @@
 
 		/* OF machines should use the reset driver */
 		_machine_restart = ath79_restart;
-<<<<<<< HEAD
-	}	
-=======
-	}
->>>>>>> 03b979dd
+	}
 
 	_machine_halt = ath79_halt;
 	pm_power_off = ath79_halt;

--- conflicted
+++ resolved
@@ -189,11 +189,7 @@
 	if (lnk == NULL)
 		return 0;
 
-<<<<<<< HEAD
-	switch	(PCI_SLOT(dev->bus->self->devfn)) {
-=======
 	switch	(PCI_SLOT(lnk->devfn)) {
->>>>>>> d75e2c9a
 	case 0:
 		return PIC_PCIE_LINK0_IRQ;
 	case 1:
@@ -227,27 +223,6 @@
 int arch_setup_msi_irq(struct pci_dev *dev, struct msi_desc *desc)
 {
 	struct msi_msg msg;
-<<<<<<< HEAD
-	struct pci_bus *bus, *p;
-	int irq, ret;
-	u16 val;
-
-	/* Find the bridge on bus 0 */
-	bus = dev->bus;
-	for (p = bus->parent; p && p->number != 0; p = p->parent)
-		bus = p;
-	if (p == NULL)
-		return 1;
-
-	/*
-	 * Enable MSI which was disabled at enumeration, the bridge
-	 * MSI capability is at 0x50
-	 */
-	pci_read_config_word(bus->self, 0x50 + PCI_MSI_FLAGS, &val);
-	if ((val & PCI_MSI_FLAGS_ENABLE) == 0) {
-		val |= PCI_MSI_FLAGS_ENABLE;
-		pci_write_config_word(bus->self, 0x50 + PCI_MSI_FLAGS, val);
-=======
 	struct pci_dev *lnk;
 	int irq, ret;
 	u16 val;
@@ -268,7 +243,6 @@
 	if ((val & PCI_MSI_FLAGS_ENABLE) == 0) {
 		val |= PCI_MSI_FLAGS_ENABLE;
 		pci_write_config_word(lnk, 0x50 + PCI_MSI_FLAGS, val);
->>>>>>> d75e2c9a
 	}
 
 	irq = get_irq_vector(dev);

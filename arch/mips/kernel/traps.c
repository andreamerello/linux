--- conflicted
+++ resolved
@@ -1074,11 +1074,6 @@
 	unsigned long __maybe_unused flags;
 
 	prev_state = exception_enter();
-<<<<<<< HEAD
-	die_if_kernel("do_cpu invoked from kernel context!", regs);
-
-=======
->>>>>>> ad81f054
 	cpid = (regs->cp0_cause >> CAUSEB_CE) & 3;
 
 	if (cpid != 2)

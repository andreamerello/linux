/*
 * Support for o32 Linux/MIPS ELF binaries.
 *
 * Copyright (C) 1999, 2001 Ralf Baechle
 * Copyright (C) 1999, 2001 Silicon Graphics, Inc.
 *
 * Heavily inspired by the 32-bit Sparc compat code which is
 * Copyright (C) 1995, 1996, 1997, 1998 David S. Miller (davem@redhat.com)
 * Copyright (C) 1995, 1996, 1997, 1998 Jakub Jelinek	(jj@ultra.linux.cz)
 */

#define ELF_ARCH		EM_MIPS
#define ELF_CLASS		ELFCLASS32
#ifdef __MIPSEB__
#define ELF_DATA		ELFDATA2MSB;
#else /* __MIPSEL__ */
#define ELF_DATA		ELFDATA2LSB;
#endif

/* ELF register definitions */
#define ELF_NGREG	45
#define ELF_NFPREG	33

typedef unsigned int elf_greg_t;
typedef elf_greg_t elf_gregset_t[ELF_NGREG];

typedef double elf_fpreg_t;
typedef elf_fpreg_t elf_fpregset_t[ELF_NFPREG];

/*
 * This is used to ensure we don't load something for the wrong architecture.
 */
<<<<<<< HEAD
#define elf_check_arch(hdr)						\
({									\
	int __res = 1;							\
	typeof(*(hdr)) *__h = (hdr);					\
									\
	if (!mips_elf_check_machine(__h))				\
		__res = 0;						\
	if (__h->e_ident[EI_CLASS] != ELFCLASS32)			\
		__res = 0;						\
	if ((__h->e_flags & EF_MIPS_ABI2) != 0)				\
		__res = 0;						\
	if (((__h->e_flags & EF_MIPS_ABI) != 0) &&			\
	    ((__h->e_flags & EF_MIPS_ABI) != EF_MIPS_ABI_O32))		\
		__res = 0;						\
	if (__h->e_flags & __MIPS_O32_FP64_MUST_BE_ZERO)		\
		__res = 0;						\
									\
	__res;								\
})
=======
#define elf_check_arch elfo32_check_arch
>>>>>>> 03b979dd

#ifdef CONFIG_KVM_GUEST
#define TASK32_SIZE		0x3fff8000UL
#else
#define TASK32_SIZE		0x7fff8000UL
#endif
#undef ELF_ET_DYN_BASE
#define ELF_ET_DYN_BASE		(TASK32_SIZE / 3 * 2)

#include <asm/processor.h>

#include <linux/module.h>
#include <linux/elfcore.h>
#include <linux/compat.h>
#include <linux/math64.h>

#define elf_prstatus elf_prstatus32
struct elf_prstatus32
{
	struct elf_siginfo pr_info;	/* Info associated with signal */
	short	pr_cursig;		/* Current signal */
	unsigned int pr_sigpend;	/* Set of pending signals */
	unsigned int pr_sighold;	/* Set of held signals */
	pid_t	pr_pid;
	pid_t	pr_ppid;
	pid_t	pr_pgrp;
	pid_t	pr_sid;
	struct compat_timeval pr_utime; /* User time */
	struct compat_timeval pr_stime; /* System time */
	struct compat_timeval pr_cutime;/* Cumulative user time */
	struct compat_timeval pr_cstime;/* Cumulative system time */
	elf_gregset_t pr_reg;	/* GP registers */
	int pr_fpvalid;		/* True if math co-processor being used.  */
};

#define elf_prpsinfo elf_prpsinfo32
struct elf_prpsinfo32
{
	char	pr_state;	/* numeric process state */
	char	pr_sname;	/* char for pr_state */
	char	pr_zomb;	/* zombie */
	char	pr_nice;	/* nice val */
	unsigned int pr_flag;	/* flags */
	__kernel_uid_t	pr_uid;
	__kernel_gid_t	pr_gid;
	pid_t	pr_pid, pr_ppid, pr_pgrp, pr_sid;
	/* Lots missing */
	char	pr_fname[16];	/* filename of executable */
	char	pr_psargs[ELF_PRARGSZ]; /* initial part of arg list */
};

#define elf_caddr_t	u32
#define init_elf_binfmt init_elf32_binfmt

#define jiffies_to_timeval jiffies_to_compat_timeval
static inline void
jiffies_to_compat_timeval(unsigned long jiffies, struct compat_timeval *value)
{
	/*
	 * Convert jiffies to nanoseconds and separate with
	 * one divide.
	 */
	u64 nsec = (u64)jiffies * TICK_NSEC;
	u32 rem;
	value->tv_sec = div_u64_rem(nsec, NSEC_PER_SEC, &rem);
	value->tv_usec = rem / NSEC_PER_USEC;
}

MODULE_DESCRIPTION("Binary format loader for compatibility with o32 Linux/MIPS binaries");
MODULE_AUTHOR("Ralf Baechle (ralf@linux-mips.org)");

#undef MODULE_DESCRIPTION
#undef MODULE_AUTHOR

#undef TASK_SIZE
#define TASK_SIZE TASK_SIZE32

#undef cputime_to_timeval
#define cputime_to_timeval cputime_to_compat_timeval
static __inline__ void
cputime_to_compat_timeval(const cputime_t cputime, struct compat_timeval *value)
{
	unsigned long jiffies = cputime_to_jiffies(cputime);

	value->tv_usec = (jiffies % HZ) * (1000000L / HZ);
	value->tv_sec = jiffies / HZ;
}

#include "../../../fs/binfmt_elf.c"<|MERGE_RESOLUTION|>--- conflicted
+++ resolved
@@ -30,29 +30,7 @@
 /*
  * This is used to ensure we don't load something for the wrong architecture.
  */
-<<<<<<< HEAD
-#define elf_check_arch(hdr)						\
-({									\
-	int __res = 1;							\
-	typeof(*(hdr)) *__h = (hdr);					\
-									\
-	if (!mips_elf_check_machine(__h))				\
-		__res = 0;						\
-	if (__h->e_ident[EI_CLASS] != ELFCLASS32)			\
-		__res = 0;						\
-	if ((__h->e_flags & EF_MIPS_ABI2) != 0)				\
-		__res = 0;						\
-	if (((__h->e_flags & EF_MIPS_ABI) != 0) &&			\
-	    ((__h->e_flags & EF_MIPS_ABI) != EF_MIPS_ABI_O32))		\
-		__res = 0;						\
-	if (__h->e_flags & __MIPS_O32_FP64_MUST_BE_ZERO)		\
-		__res = 0;						\
-									\
-	__res;								\
-})
-=======
 #define elf_check_arch elfo32_check_arch
->>>>>>> 03b979dd
 
 #ifdef CONFIG_KVM_GUEST
 #define TASK32_SIZE		0x3fff8000UL

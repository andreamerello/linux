--- conflicted
+++ resolved
@@ -521,18 +521,7 @@
 	case CPU_NEVADA:
 		uasm_i_nop(p); /* QED specifies 2 nops hazard */
 		uasm_i_nop(p); /* QED specifies 2 nops hazard */
-<<<<<<< HEAD
-		/*
-		 * This branch uses up a mtc0 hazard nop slot and saves
-		 * a nop after the tlbw instruction.
-		 */
-		uasm_bgezl_hazard(p, r, hazard_instance);
 		tlbw(p);
-		uasm_bgezl_label(l, p, hazard_instance);
-		hazard_instance++;
-=======
-		tlbw(p);
->>>>>>> c9623de4
 		break;
 
 	case CPU_R4300:

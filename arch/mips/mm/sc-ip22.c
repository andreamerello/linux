--- conflicted
+++ resolved
@@ -45,11 +45,7 @@
 	"	# Required because binutils 2.25 will happily accept	\n"
 	"	# 64 bit instructions in .set mips3 mode but puke on	\n"
 	"	# 64 bit constants when generating 32 bit ELF		\n"
-<<<<<<< HEAD
-		#							\n"
-=======
 	"	#							\n"
->>>>>>> c1ae3cfa
 	"	lui	$1,0x9000					\n"
 	"	dsll	$1,$1,0x10					\n"
 	"	ori	$1,$1,0x8000					\n"
